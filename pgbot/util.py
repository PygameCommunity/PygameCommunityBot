--- conflicted
+++ resolved
@@ -1,9 +1,4 @@
 import asyncio
-<<<<<<< HEAD
-import discord
-=======
-import datetime as dt
->>>>>>> 3e385c91
 import re
 from datetime import datetime
 import discord
@@ -101,7 +96,6 @@
 
 
 def get_embed_fields(messages):
-<<<<<<< HEAD
     """
     Get a list of fields from messages.
     Syntax of embeds: <title|desc|[inline]>
@@ -112,12 +106,8 @@
     Returns:
         List[List[str, str, bool]]: The list of fields
     """
-    # syntax: <|Title|desc.[|inline=False]>
-    field_regex = r"(<\|.*\|.*(\|True|\|False|)>)"
-=======
-    # syntax: <Field|Title|desc.[|inline=False]>
+    # syntax: <Title|desc.[|inline=False]>
     field_regex = r"(<.*\|.*(\|True|\|False|)>)"
->>>>>>> 3e385c91
     field_datas = []
 
     for message in messages:
