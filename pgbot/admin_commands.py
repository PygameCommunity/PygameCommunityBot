--- conflicted
+++ resolved
@@ -65,84 +65,14 @@
     async def cmd_sudo_edit(self):
         """
         ->type More admin commands
-        ->signature pg!sudo_edit [message_id or channel_id/message_id] [message]
-<<<<<<< HEAD
         ->signature pg!sudo_edit [message_id] [message]
-=======
->>>>>>> a19d49cf
         ->description Edit a message that the bot sent.
         -----
         Implement pg!sudo_edit, for admins to edit messages via the bot.
         """
-
-<<<<<<< HEAD
         edit_msg = await self.invoke_msg.channel.fetch_message(
             util.filter_id(self.args[0])
         )
-=======
-        target_channel_id = None
-        target_msg_id = None
-
-        id_list = self.args[0].split("/")
-
-        if len(id_list) == 2:
-            target_channel_id = id_list[0]
-            target_msg_id = id_list[1]
-        elif len(id_list) == 1:
-            target_msg_id = id_list[1]
-
-        target_channel = self.invoke_msg.channel
-
-        if target_channel_id:
-            try:
-                target_channel_id = int(target_channel_id)
-                target_msg_id = int(target_msg_id)
-            except ValueError:
-                await util.replace_embed(
-                self.response_msg,
-                "Cannot execute command:",
-                "Invalid message and/or channel id(s)!"
-                )
-                return 
-            
-            target_channel = self.invoke_msg.author.guild.get_channel(target_channel_id)
-            if target_channel is None:
-                await util.replace_embed(
-                self.response_msg,
-                "Cannot execute command:",
-                "Invalid channel id!"
-                )
-                return
-
-        else:
-            try:
-                target_msg_id = int(self.args[1])
-            except ValueError:
-                await util.replace_embed(
-                self.response_msg,
-                "Cannot execute command:",
-                "Invalid message and/or channel id(s)!"
-                )
-                return
-
-
-        
-        edit_msg = None
-
-        try:
-            edit_msg = await target_channel.fetch_message(
-                target_msg_id
-            )
-        except discord.NotFound:
-            await util.replace_embed(
-                self.response_msg,
-                "Cannot execute command:",
-                "Invalid message id!"
-                )
-            return
-
-        
->>>>>>> a19d49cf
         await edit_msg.edit(content=self.string[len(self.args[0]) + 1:])
         await self.response_msg.delete()
         await self.invoke_msg.delete()
