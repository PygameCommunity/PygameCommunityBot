--- conflicted
+++ resolved
@@ -17,12 +17,8 @@
 import re
 import string
 import time
-<<<<<<< HEAD
-import traceback
 from inspect import getframeinfo, stack
 
-=======
->>>>>>> 586e8c5c
 
 import psutil
 import pygame.freetype
@@ -40,16 +36,9 @@
     def __init__(self):
         self.text = ""
         self.img = None
-<<<<<<< HEAD
 
         # internal
         self.exc = None
-=======
-        self.imgs = []
-        self.delay = 200
-        self.loops = 0
-        self.exc = ""
->>>>>>> 586e8c5c
         self.duration = -1  # The script execution time
 
         # gif related
@@ -357,62 +346,9 @@
     q.put(sanitized_output)
 
 
-<<<<<<< HEAD
-async def exec_sandbox(code: str, tstamp: int, timeout=5, max_memory=2 ** 28):
-=======
-def handle_gif(tstamp: int, output: Output, sanitized_output: Output, images: list):
-    """
-    Helper utility to handle GIFs
-    """
-    try:
-        duration = int(getattr(output, "delay", 200))
-    except OverflowError:
-        duration = 65536
-    except (ValueError, TypeError):
-        sanitized_output.exc = "Please set the duration to an integer value."
-        return
-
-    if 65535 < duration:
-        sanitized_output.exc = (
-            "That would take a lot of time. Please choose between 0 and 65535."
-        )
-        return
-
-    if 0 > duration:
-        sanitized_output.exc = (
-            "Negative time? That does not make sense..."
-            " Please choose between 0 and 65535."
-        )
-        return
-
-    try:
-        loops = int(getattr(output, "loops", 0))
-    except OverflowError:
-        loops = 0
-    except (ValueError, TypeError):
-        sanitized_output.exc = "Please set the loops to an integer value."
-        return
-
-    kwargs = {
-        "fp": f"temp{tstamp}.gif",
-        "format": "GIF",
-        "append_images": images[1:],
-        "save_all": True,
-        "duration": duration,
-    }
-    if loops != 1:
-        kwargs["loop"] = max(min(loops - 1, 100), 0)
-
-    img = Image.open(f"temp{tstamp}.png")
-    img.save(**kwargs)
-
-    sanitized_output.imgs = True
-
-
 async def exec_sandbox(
     code: str, tstamp: int, timeout: int = 5, max_memory: int = 2 ** 28
 ):
->>>>>>> 586e8c5c
     """
     Helper to run pg!exec code in a sandbox, manages the seperate process that
     runs to execute user code.
