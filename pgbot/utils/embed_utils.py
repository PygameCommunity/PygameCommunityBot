"""
This file is a part of the source code for the PygameCommunityBot.
This project has been licensed under the MIT license.
Copyright (c) 2020-present PygameCommunityDiscord

This file defines some important embed related utility functions.
"""

from __future__ import annotations


import asyncio
import datetime
import io
import json
import re
from ast import literal_eval
from collections.abc import Mapping
from typing import Iterable, Union, Optional, Any

import black
import discord
from discord.embeds import EmptyEmbed

from pgbot import common
from pgbot.utils import utils
from pgbot.commands.parser import BotException

EMBED_TOP_LEVEL_ATTRIBUTES_MASK_DICT = {
    "provider": None,
    "type": None,
    "title": None,
    "description": None,
    "url": None,
    "color": None,
    "timestamp": None,
    "footer": None,
    "thumbnail": None,
    "image": None,
    "author": None,
    "fields": None,
}

EMBED_TOP_LEVEL_ATTRIBUTES_SET = {
    "provider",
    "type",
    "title",
    "description",
    "url",
    "color",
    "timestamp",
    "footer",
    "thumbnail",
    "image",
    "author",
    "fields",
}

EMBED_SYSTEM_ATTRIBUTES_MASK_DICT = {
    "provider": {
        "name": None,
        "url": None,
    },
    "type": None,
    "footer": {
        "proxy_icon_url": None,
    },
    "thumbnail": {
        "proxy_url": None,
        "width": None,
        "height": None,
    },
    "image": {
        "proxy_url": None,
        "width": None,
        "height": None,
    },
    "author": {
        "proxy_icon_url": None,
    },
}

EMBED_SYSTEM_ATTRIBUTES_SET = {
    "provider",
    "proxy_url",
    "proxy_icon_url",
    "width",
    "height",
    "type",
}

EMBED_NON_SYSTEM_ATTRIBUTES_SET = {
    "name",
    "value",
    "inline",
    "url",
    "image",
    "thumbnail",
    "title",
    "description",
    "color",
    "timestamp",
    "footer",
    "text",
    "icon_url",
    "author",
    "fields",
}

EMBED_ATTRIBUTES_SET = {
    "provider",
    "name",
    "value",
    "inline",
    "url",
    "image",
    "thumbnail",
    "proxy_url",
    "type",
    "title",
    "description",
    "color",
    "timestamp",
    "footer",
    "text",
    "icon_url",
    "proxy_icon_url",
    "author",
    "fields",
}

EMBED_ATTRIBUTES_WITH_SUB_ATTRIBUTES_SET = {
    "author",
    "thumbnail",
    "image",
    "fields",
    "footer",
    "provider",
}  # 'fields' is a special case

DEFAULT_EMBED_COLOR = 0xFFFFAA

CONDENSED_EMBED_DATA_LIST_SYNTAX = """
# Condensed embed data list syntax. String elements that are empty "" will be ignored.
# The list must contain at least one argument.
[
    'author.name' or ('author.name', 'author.url') or ('author.name', 'author.url', 'author.icon_url'),   # embed author

    'title' or ('title', 'url') or ('title', 'url', 'thumbnail.url'),  #embed title, url, thumbnail

    '''desc.''' or ('''desc.''', 'image.url'),  # embed description, image

    0xabcdef, # or -1 for default embed color

    [   # embed fields
    '''
    <field.name|
    ...field.value....
    |field.inline>
    ''',
    ],

    'footer.text' or ('footer.text', 'footer.icon_url'),   # embed footer

    datetime(year, month, day[, hour[, minute[, second[, microsecond]]]]) or '2021-04-17T17:36:00.553' # embed timestamp
]
"""


def recursive_update(
    old_dict: dict,
    update_dict: dict,
    add_new_keys: bool = True,
    skip_value: str = "\0",
):
    """
    Update one embed dictionary with another, similar to dict.update(),
    But recursively update dictionary values that are dictionaries as well.
    based on the answers in
    https://stackoverflow.com/questions/3232943/update-value-of-a-nested-dictionary-of-varying-depth
    """
    for k, v in update_dict.items():
        if isinstance(v, Mapping):
            new_value = recursive_update(
                old_dict.get(k, {}), v, add_new_keys=add_new_keys, skip_value=skip_value
            )
            if new_value != skip_value:
                if k not in old_dict:
                    if not add_new_keys:
                        continue
                old_dict[k] = new_value
        else:
            if v != skip_value:
                if k not in old_dict:
                    if not add_new_keys:
                        continue
                old_dict[k] = v

    return old_dict


def recursive_delete(
    old_dict: dict,
    update_dict: dict,
    skip_value: str = "\0",
    inverse: bool = False,
):
    """
    Delete embed dictionary attributes present in another,
    But recursively do the same dictionary values that are dictionaries as well.
    based on the answers in
    https://stackoverflow.com/questions/3232943/update-value-of-a-nested-dictionary-of-varying-depth
    """
    if inverse:
        for k, v in tuple(old_dict.items()):
            if isinstance(v, dict):
                lower_update_dict = None
                if isinstance(update_dict, dict):
                    lower_update_dict = update_dict.get(k, {})

                new_value = recursive_delete(
                    v, lower_update_dict, skip_value=skip_value, inverse=inverse
                )
                if (
                    new_value != skip_value
                    and isinstance(update_dict, dict)
                    and k not in update_dict
                ):
                    old_dict[k] = new_value
                    if not new_value:
                        del old_dict[k]
            else:
                if (
                    v != skip_value
                    and isinstance(update_dict, dict)
                    and k not in update_dict
                ):
                    del old_dict[k]
    else:
        for k, v in update_dict.items():
            if isinstance(v, dict):
                new_value = recursive_delete(
                    old_dict.get(k, {}), v, skip_value=skip_value
                )
                if new_value != skip_value and k in old_dict:
                    old_dict[k] = new_value
                    if not new_value:
                        del old_dict[k]
            else:
                if v != skip_value and k in old_dict:
                    del old_dict[k]
    return old_dict


def create_embed_mask_dict(
    attributes: str = "",
    allow_system_attributes: bool = False,
    fields_as_field_dict: bool = False,
):
    embed_top_level_attrib_dict = EMBED_TOP_LEVEL_ATTRIBUTES_MASK_DICT
    embed_top_level_attrib_dict = {
        k: v.copy() if isinstance(v, dict) else v
        for k, v in embed_top_level_attrib_dict.items()
    }

    system_attribs_dict = EMBED_SYSTEM_ATTRIBUTES_MASK_DICT
    system_attribs_dict = {
        k: v.copy() if isinstance(v, dict) else v
        for k, v in system_attribs_dict.items()
    }

    all_system_attribs_set = EMBED_SYSTEM_ATTRIBUTES_SET

    embed_mask_dict = {}

    attribs = attributes

    attribs_tuple = tuple(
        attr_str.split(sep=".") if "." in attr_str else attr_str
        for attr_str in attribs.split()
    )

    all_attribs_set = EMBED_ATTRIBUTES_SET | set(str(i) for i in range(25))
    attribs_with_sub_attribs = EMBED_ATTRIBUTES_WITH_SUB_ATTRIBUTES_SET

    for attr in attribs_tuple:
        if isinstance(attr, list):
            if len(attr) > 3:
                raise ValueError(
                    "Invalid embed attribute filter string!"
                    " Sub-attributes do not propagate beyond 3 levels.",
                )
            bottom_dict = {}
            for i in range(len(attr)):
                if attr[i] not in all_attribs_set:
                    if i == 1:
                        if (
                            attr[i - 1] == "fields"
                            and "(" not in attr[i]
                            and ")" not in attr[i]
                        ):
                            raise ValueError(
                                f"`{attr[i]}` is not a valid embed (sub-)attribute name!",
                            )
                    else:
                        raise ValueError(
                            f"`{attr[i]}` is not a valid embed (sub-)attribute name!",
                        )

                elif attr[i] in all_system_attribs_set and not allow_system_attributes:
                    raise ValueError(
                        f"The given attribute `{attr[i]}` cannot be retrieved when `system_attributes=`"
                        " is set to `False`.",
                    )
                if not i:
                    if attribs_tuple.count(attr[i]):
                        raise ValueError(
                            "Invalid embed attribute filter string!"
                            f" Top level embed attribute `{attr[i]}` conflicts with its"
                            " preceding instances.",
                        )
                    elif attr[i] not in attribs_with_sub_attribs:
                        raise ValueError(
                            "Invalid embed attribute filter string!"
                            f" The embed attribute `{attr[i]}` does not have any sub-attributes!",
                        )

                    if attr[i] not in embed_mask_dict:
                        embed_mask_dict[attr[i]] = bottom_dict
                    else:
                        bottom_dict = embed_mask_dict[attr[i]]

                elif i == 1 and attr[i - 1] == "fields" and not attr[i].isnumeric():
                    if attr[i].startswith("(") and attr[i].endswith(")"):
                        if not attr[i].startswith("(") and not attr[i].endswith(")"):
                            raise ValueError(
                                "Invalid embed attribute filter string!"
                                " Embed field ranges should only contain integers"
                                " and should be structured like this: "
                                "`fields.(start, stop[, step]).attribute`",
                            )
                        field_str_range_list = [v for v in attr[i][1:][:-1].split(",")]
                        field_range_list = []

                        for j in range(len(field_str_range_list)):
                            if (
                                field_str_range_list[j].isnumeric()
                                or len(field_str_range_list[j]) > 1
                                and field_str_range_list[j][1:].isnumeric()
                            ):
                                field_range_list.append(int(field_str_range_list[j]))
                            else:
                                raise ValueError(
                                    "Invalid embed attribute filter string!"
                                    " Embed field ranges should only contain integers"
                                    " and should be structured like this: "
                                    "`fields.(start, stop[, step]).attribute`",
                                )

                        sub_attrs = []
                        if attr[i] == attr[-1]:
                            sub_attrs.extend(("name", "value", "inline"))

                        elif attr[-1] in ("name", "value", "inline"):
                            sub_attrs.append(attr[-1])

                        else:
                            raise ValueError(
                                f"`{attr[-1]}` is not a valid embed (sub-)attribute name!",
                            )

                        field_range = range(*field_range_list)
                        if not field_range:
                            raise ValueError(
                                "Invalid embed attribute filter string!"
                                " Empty field range!",
                            )
                        for j in range(*field_range_list):
                            str_idx = str(j)
                            if str_idx not in embed_mask_dict["fields"]:
                                embed_mask_dict["fields"][str_idx] = {
                                    sub_attr: None for sub_attr in sub_attrs
                                }
                            else:
                                for sub_attr in sub_attrs:
                                    embed_mask_dict["fields"][str_idx][sub_attr] = None

                        break

                    elif attr[i] in ("name", "value", "inline"):
                        for sub_attr in ("name", "value", "inline"):
                            if attr[i] == sub_attr:
                                for j in range(25):
                                    str_idx = str(j)
                                    if str_idx not in embed_mask_dict["fields"]:
                                        embed_mask_dict["fields"][str_idx] = {
                                            sub_attr: None
                                        }
                                    else:
                                        embed_mask_dict["fields"][str_idx][
                                            sub_attr
                                        ] = None
                                break
                        else:
                            raise ValueError(
                                "Invalid embed attribute filter string!"
                                f" The given attribute `{attr[i]}` is not an attribute of an embed field!",
                            )
                        break
                    else:
                        raise ValueError(
                            "Invalid embed attribute filter string!"
                            " Embed field attibutes must be either structutred like"
                            " `fields.0`, `fields.0.attribute`, `fields.attribute` or"
                            " `fields.(start,stop[,step]).attribute`. Note that embed"
                            " field ranges cannot contain whitespace.",
                        )

                elif i == len(attr) - 1:
                    if attr[i] not in bottom_dict:
                        bottom_dict[attr[i]] = None
                else:
                    if attr[i] not in embed_mask_dict[attr[i - 1]]:
                        bottom_dict = {}
                        embed_mask_dict[attr[i - 1]][attr[i]] = bottom_dict
                    else:
                        bottom_dict = embed_mask_dict[attr[i - 1]][attr[i]]

        elif attr in embed_top_level_attrib_dict:
            if attribs_tuple.count(attr) > 1:
                raise ValueError(
                    "Invalid embed attribute filter string!"
                    " Do not specify top level embed attributes"
                    f" twice when not using the `.` operator: `{attr}`",
                )
            elif attr in all_system_attribs_set and not allow_system_attributes:
                raise ValueError(
                    f"The given attribute `{attr}` cannot be retrieved when `system_attributes=`"
                    " is set to `False`.",
                )

            if attr not in embed_mask_dict:
                embed_mask_dict[attr] = None
            else:
                raise ValueError(
                    "Invalid embed attribute filter string!"
                    " Do not specify upper level embed attributes twice!",
                )

        else:
            raise ValueError(
                f"Invalid top level embed attribute name `{attr}`!",
            )

    if not fields_as_field_dict and "fields" in embed_mask_dict:
        embed_mask_dict["fields"] = [
            embed_mask_dict["fields"][i]
            for i in sorted(embed_mask_dict["fields"].keys())
        ]

    return embed_mask_dict


def copy_embed(embed: discord.Embed):
    return discord.Embed.from_dict(embed.to_dict())


def handle_embed_dict_timestamp(embed_dict: dict):
    if "timestamp" in embed_dict:
        if isinstance(embed_dict["timestamp"], str):
            try:
                final_timestamp = (
                    embed_dict["timestamp"][:-1]
                    if embed_dict["timestamp"].endswith("Z")
                    else embed_dict["timestamp"]
                )
                datetime.datetime.fromisoformat(final_timestamp)
                embed_dict["timestamp"] = final_timestamp
            except ValueError:
                del embed_dict["timestamp"]
        elif isinstance(embed_dict["timestamp"], datetime.datetime):
            embed_dict["timestamp"] = embed_dict["timestamp"].isoformat()
        else:
            del embed_dict["timestamp"]

    return embed_dict


def copy_embed_dict(embed_dict: dict):
    # prevents shared reference bugs to attributes shared by the outputs of discord.Embed.to_dict()
    copied_embed_dict = {
        k: v.copy() if isinstance(v, dict) else v for k, v in embed_dict.items()
    }

    if "fields" in embed_dict:
        copied_embed_dict["fields"] = [
            field_dict.copy() for field_dict in embed_dict["fields"]
        ]
    return copied_embed_dict


def get_fields(*strings: str):
    """
    Get a list of fields from messages.
    Syntax of an embed field string: <name|value[|inline]>

    Args:
        *strings (str): The messages to get the fields from

    Returns:
        list[list[str, str, bool]]: The list of fields. if only one message is given as input, then only one field is returned.
    """
    # syntax: <Title|desc.[|inline=False]>
    field_regex = r"(<.*\|.*(\|True|\|False|\|1|\|0|)>)"
    field_datas = []
    true_bool_strings = ("", "True", "1")

    for string in strings:
        field_list = re.split(field_regex, string)
        for field in field_list:
            if field:
                field = field.strip()[1:-1]  # remove < and >
                field_data: list[Any] = field.split("|")

                if len(field_data) not in (2, 3):
                    continue
                elif len(field_data) == 2:
                    field_data.append("")

                field_data[2] = True if field_data[2] in true_bool_strings else False

                field_datas.append(field_data)

    return field_datas


class PagedEmbed:
    def __init__(
        self,
        message: discord.Message,
        pages: list[discord.Embed],
        caller: Optional[Union[discord.Member, Iterable[discord.Member]]] = None,
        command: Optional[str] = None,
        start_page: int = 0,
    ):
        """
        Create an embed which can be controlled by reactions. The footer of the
        embeds will be overwritten. If the optional "command" argument
        is set the embed page will be refreshable. The pages argument must
        have at least one embed.

        Args:
            message (discord.Message): The message to overwrite. For commands,
            it would be self.response_msg

            pages (list[discord.Embed]): The list of embeds to change
            pages between

            caller (Optional[discord.Member]): The user (or list of users) that can
            control the embed. Defaults to None (everyone can control it).

            command (Optional[str]): Optional argument to support pg!refresh.
            Defaults to None.

            start_page (int): The page to start from. Defaults to 0.
        """
        self.pages = pages
        self.current_page = start_page
        self.message = message
        self.parent_command = command
        self.is_on_info = False

        self.control_emojis = {
            "first": ("", ""),
            "prev": ("◀️", "Go to the previous page"),
            "stop": ("⏹️", "Deactivate the buttons"),
            "info": ("ℹ️", "Show this information page"),
            "next": ("▶️", "Go to the next page"),
            "last": ("", ""),
        }

        if len(self.pages) >= 3:
            self.control_emojis["first"] = ("⏪", "Go to the first page")
            self.control_emojis["last"] = ("⏩", "Go to the last page")

        self.killed = False

        if isinstance(caller, discord.Member):
            caller = (caller,)

        self.caller = caller

        self.help_text = ""
        for emoji, desc in self.control_emojis.values():
            if emoji:
                self.help_text += f"{emoji}: {desc}\n"

    async def add_control_emojis(self):
        """Add the control reactions to the message."""
        for emoji in self.control_emojis.values():
            if emoji[0]:
                await self.message.add_reaction(emoji[0])

    async def handle_reaction(self, reaction: str):
        """Handle a reaction."""
        if reaction == self.control_emojis.get("next", ("",))[0]:
            await self.set_page(self.current_page + 1)

        if reaction == self.control_emojis.get("prev", ("",))[0]:
            await self.set_page(self.current_page - 1)

        if reaction == self.control_emojis.get("first", ("",))[0]:
            await self.set_page(0)

        if reaction == self.control_emojis.get("last", ("",))[0]:
            await self.set_page(len(self.pages) - 1)

        if reaction == self.control_emojis.get("stop", ("",))[0]:
            self.killed = True

        if reaction == self.control_emojis.get("info", ("",))[0]:
            await self.show_info_page()

    async def show_info_page(self):
        """Create and show the info page."""
        self.is_on_info = not self.is_on_info
        if self.is_on_info:
            info_page_embed = create(
                description=self.help_text,
                footer_text=self.get_footer_text(self.current_page),
            )
            await self.message.edit(embed=info_page_embed)
        else:
            await self.message.edit(embed=self.pages[self.current_page])

    async def set_page(self, num: int):
        """Set the current page and display it."""
        self.is_on_info = False
        self.current_page = num % len(self.pages)
        await self.message.edit(embed=self.pages[self.current_page])

    async def _setup(self):
        if not self.pages:
            await replace(
                self.message,
                title="Internal error occured!",
                description="Got empty embed list for PagedEmbed",
                color=0xFF0000,
            )
            return False

        if len(self.pages) == 1:
            await self.message.edit(embed=self.pages[0])
            return False

        for i, page in enumerate(self.pages):
            footer = self.get_footer_text(i)

            page.set_footer(text=footer)

        await self.message.edit(embed=self.pages[self.current_page])
        await self.add_control_emojis()

        return True

    def get_footer_text(self, page_num: int):
        """Get the information footer text, which contains the current page."""
        footer = f"Page {page_num + 1} of {len(self.pages)}.\n"

        if self.parent_command:
            footer += "Refresh by replying to this message with `pg!refresh`\n"
            footer += f"Command: {self.parent_command}"

        return footer

    async def check(self, event):
        """Check if the event from `raw_reaction_add` can be passed down to `handle_rection`"""
        if event.message_id != self.message.id:
            return False

        if event.member is None:
            raise BotException(
                "Paged embeds are not supported in DMs.",
                "If you are seeing this in a public channel"
                ", please report this as a bug.",
            )

        if event.member.bot:
            return False

        await self.message.remove_reaction(str(event.emoji), event.member)
        if self.caller:
            for member in self.caller:
                if member.id == event.user_id:
                    return True

            for role in event.member.roles:
                if not common.GENERIC and role.id in common.ServerConstants.ADMIN_ROLES:
                    return True

    async def mainloop(self):
        """Start the mainloop. This checks for reactions and handles them."""
        if not await self._setup():
            return

        while not self.killed:
            try:
                event = await common.bot.wait_for("raw_reaction_add", timeout=60)

                if await self.check(event):
                    await self.handle_reaction(str(event.emoji))

            except asyncio.TimeoutError:
                self.killed = True

        await self.message.clear_reactions()


def parse_condensed_embed_list(embed_list: Union[list, tuple]):
    """
    Parse the condensed embed list syntax used in some embed creation
    comnands. The syntax is:
    [
        'author.name' or ('author.name', 'author.url') or ('author.name', 'author.url', 'icon.url'),   # embed author

        'title' or ('title', 'url') or ('title', 'url', 'thumbnail.url'),  #embed title, url, thumbnail

        '''desc.''' or ('''desc.''', 'image.url'),  # embed description, image

        0xabcdef, # or -1 for default embed color

        [   # embed fields
        '''
        <field.name|
        ...field.value....
        |field.inline>
        ''',
        ],

        'footer.text' or ('footer.text', 'footer.icon_url'),   # embed footer

        datetime(year, month, day[, hour[, minute[, second[, microsecond]]]]) or '2021-04-17T17:36:00.553' # embed timestamp
    ]

    The list must contain at least 1 element.
    """
    arg_count = len(embed_list)

    embed_args = {}

    if arg_count > 0:
        if isinstance(embed_list[0], (tuple, list)):
            if len(embed_list[0]) == 3:
                embed_args.update(
                    author_name=embed_list[0][0] + "",
                    author_url=embed_list[0][0] + "",
                    author_icon_url=embed_list[0][2] + "",
                )
            elif len(embed_list[0]) == 2:
                embed_args.update(
                    author_name=embed_list[0][0] + "",
                    author_url=embed_list[0][1] + "",
                )
            elif len(embed_list[0]) == 1:
                embed_args.update(
                    author_name=embed_list[0][0] + "",
                )

        else:
            embed_args.update(
                author_name=embed_list[0] + "",
            )
    else:
        raise ValueError(
            f"Invalid arguments! The condensed embed syntax is: ```\n{CONDENSED_EMBED_DATA_LIST_SYNTAX}\n```"
        )

    if arg_count > 1:
        if isinstance(embed_list[1], (tuple, list)):
            if len(embed_list[1]) == 3:
                embed_args.update(
                    title=embed_list[1][0] + "",
                    url=embed_list[1][1] + "",
                    thumbnail_url=embed_list[1][2] + "",
                )

            elif len(embed_list[1]) == 2:
                embed_args.update(
                    title=embed_list[1][0] + "",
                    url=embed_list[1][1] + "",
                )

            elif len(embed_list[1]) == 1:
                embed_args.update(
                    title=embed_list[1][0] + "",
                )

        else:
            embed_args.update(
                title=embed_list[1] + "",
            )

    if arg_count > 2:
        if isinstance(embed_list[2], (tuple, list)):
            if len(embed_list[2]) == 2:
                embed_args.update(
                    description=embed_list[2][0] + "",
                    image_url=embed_list[2][1] + "",
                )

            elif len(embed_list[2]) == 1:
                embed_args.update(
                    description=embed_list[2][0] + "",
                )

        else:
            embed_args.update(
                description=embed_list[2] + "",
            )

    if arg_count > 3:
        if embed_list[3] > -1:
            embed_args.update(
                color=embed_list[3] + 0,
            )

    if arg_count > 4:
        try:
            fields = get_fields(*embed_list[4])
            embed_args.update(fields=fields)
        except TypeError:
            raise ValueError(
                "Invalid format for field string(s) in the condensed embed syntax!"
                'The format should be `"<name|value|inline>"`'
            )

    if arg_count > 5:
        if isinstance(embed_list[5], (tuple, list)):
            if len(embed_list[5]) == 2:
                embed_args.update(
                    footer_text=embed_list[5][0] + "",
                    footer_icon_url=embed_list[5][1] + "",
                )

            elif len(embed_list[5]) == 1:
                embed_args.update(
                    footer_text=embed_list[5][0] + "",
                )

        else:
            embed_args.update(
                footer_text=embed_list[5] + "",
            )

    if arg_count > 6:
        embed_args.update(timestamp=embed_list[6] + "")

    return embed_args


def create_as_dict(
    author_name: Optional[str] = EmptyEmbed,
    author_url: Optional[str] = EmptyEmbed,
    author_icon_url: Optional[str] = EmptyEmbed,
    title: Optional[str] = EmptyEmbed,
    url: Optional[str] = EmptyEmbed,
    thumbnail_url: Optional[str] = EmptyEmbed,
    description: Optional[str] = EmptyEmbed,
    image_url: Optional[str] = EmptyEmbed,
    color: int = -1,
    fields: Union[list, tuple] = (),
    footer_text: Optional[str] = EmptyEmbed,
    footer_icon_url: Optional[str] = EmptyEmbed,
    timestamp: Optional[str] = EmptyEmbed,
):
    embed_dict = {}

    if author_name or author_url or author_icon_url:
        embed_dict["author"] = {}
        if author_name:
            embed_dict["author"]["name"] = author_name
        if author_url:
            embed_dict["author"]["url"] = author_url
        if author_icon_url:
            embed_dict["author"]["icon_url"] = author_icon_url

    if footer_text or footer_icon_url:
        embed_dict["footer"] = {}
        if footer_text:
            embed_dict["footer"]["text"] = footer_text
        if footer_icon_url:
            embed_dict["footer"]["icon_url"] = footer_icon_url

    if title:
        embed_dict["title"] = title

    if url:
        embed_dict["url"] = url

    if description:
        embed_dict["description"] = description

    if color != -1:
        embed_dict["color"] = (
            int(color) if 0 <= color < 0x1000000 else DEFAULT_EMBED_COLOR
        )

    if timestamp:
        if isinstance(timestamp, str):
            try:
                datetime.datetime.fromisoformat(
                    timestamp[:-1] if timestamp.endswith("Z") else timestamp
                )
                embed_dict["timestamp"] = timestamp
            except ValueError:
                pass
        elif isinstance(timestamp, datetime.datetime):
            embed_dict["timestamp"] = timestamp.isoformat()

    if image_url:
        embed_dict["image"] = {"url": image_url}

    if thumbnail_url:
        embed_dict["thumbnail"] = {"url": thumbnail_url}

    if fields:
        fields_list = []
        embed_dict["fields"] = fields_list
        for field in fields:
            field_dict = {}
            if isinstance(field, dict):
                if field.get("name", ""):
                    field_dict["name"] = field["name"]

                if field.get("value", ""):
                    field_dict["value"] = field["value"]

                if field.get("inline", "") in (False, True):
                    field_dict["inline"] = field["inline"]

            elif isinstance(field, (list, tuple)):
                name = None
                value = None
                inline = None
                field_len = len(field)
                if field_len == 3:
                    name, value, inline = field
                    if name:
                        field_dict["name"] = name

                    if value:
                        field_dict["value"] = value

                    if inline in (False, True):
                        field_dict["inline"] = inline

            if field_dict:
                fields_list.append(field_dict)

    return embed_dict


def validate_embed_dict(embed_dict: dict):
    """
    Checks if an embed dictionary can produce
    a viable embed on Discord.

    Args:
        embed_dict: The target embed dictionary

    Returns:
        A boolean indicating the validity of the
        given input dictionary.

    """
    if not embed_dict:
        return False

    embed_dict_len = len(embed_dict)
    try:
        for k, v in tuple(embed_dict.items()):
            if (
                embed_dict_len == 1
                and (k == "color" or k == "timestamp")
                or embed_dict_len == 2
                and ("color" in embed_dict and "timestamp" in embed_dict)
            ):
                return False
            elif (
                not v
                or not isinstance(v, (str, list, dict, int))
                or (k == "footer" and "text" not in v)
                or (k == "author" and "name" not in v)
                or (k in ("thumbnail", "image") and "url" not in v)
                or (k == "color" and not isinstance(v, int))
            ):
                return False

            elif k == "fields":
                if isinstance(v, list):
                    for d in v:
                        if not isinstance(d, dict) or (
                            "name" not in d or "value" not in d
                        ):
                            return False
                else:
                    return False

            elif k == "color" and not 0 <= embed_dict["color"] <= 0xFFFFFF:
                return False

            elif k == "timestamp":
                try:
                    datetime.datetime.fromisoformat(embed_dict[k])
                except ValueError:
                    return False
    except TypeError:
        return False

    return True


def clean_embed_dict(embed_dict: dict):
    """
    Cleans up an embed dictionary by deleting
    invalid attributes that would cause
    errors not related to a discord.HTTPException.

    Args:
        embed_dict: The target embed dictionary

    Returns:
        The same embed dictionary given as input

    """

    for k, v in tuple(embed_dict.items()):
        if (
            not v
            or not isinstance(v, (str, list, dict, int))
            or (k == "footer" and ("text" not in v or not isinstance(v, dict)))
            or (k == "author" and "name" not in v)
            or (k in ("thumbnail", "image") and "url" not in v)
            or (k == "color" and not isinstance(v, int))
        ):
            del embed_dict[k]

        elif k == "fields":
            if isinstance(v, list):
                for i in reversed(range(len(v))):
<<<<<<< HEAD
                    if not isinstance(v, dict) or (
=======
                    if not isinstance(v[i], dict) or (
>>>>>>> bf9d2665
                        "name" not in v[i] or "value" not in v[i]
                    ):
                        v.pop(i)
            else:
                del embed_dict[k]

        elif k == "color":
            embed_dict["color"] = min(max(0, embed_dict["color"]), 0xFFFFFF)

        elif k == "timestamp":
            try:
                datetime.datetime.fromisoformat(embed_dict[k])
            except ValueError:
                del embed_dict["timestamp"]

    return embed_dict


def create(
    author_name: Optional[str] = EmptyEmbed,
    author_url: Optional[str] = EmptyEmbed,
    author_icon_url: Optional[str] = EmptyEmbed,
    title: Optional[str] = EmptyEmbed,
    url: Optional[str] = EmptyEmbed,
    thumbnail_url: Optional[str] = EmptyEmbed,
    description: Optional[str] = EmptyEmbed,
    image_url: Optional[str] = EmptyEmbed,
    color: int = DEFAULT_EMBED_COLOR,
    fields: Union[list, tuple] = (),
    footer_text: Optional[str] = EmptyEmbed,
    footer_icon_url: Optional[str] = EmptyEmbed,
    timestamp: Optional[Union[str, datetime.datetime]] = EmptyEmbed,
):
    """
    Creates an embed with a much more tight function.
    """
    embed = discord.Embed(
        title=title,
        url=url,
        description=description,
        color=color if 0 <= color < 0x1000000 else DEFAULT_EMBED_COLOR,
    )

    if timestamp:
        if isinstance(timestamp, str):
            try:
                embed.timestamp = datetime.datetime.fromisoformat(
                    timestamp[:-1] if timestamp.endswith("Z") else timestamp
                )
            except ValueError:
                pass
        elif isinstance(timestamp, datetime.datetime):
            embed.timestamp = timestamp

    if author_name:
        embed.set_author(name=author_name, url=author_url, icon_url=author_icon_url)

    if thumbnail_url:
        embed.set_thumbnail(url=thumbnail_url)

    if image_url:
        embed.set_image(url=image_url)

    for field in fields:
        if isinstance(field, dict):
            embed.add_field(
                name=field.get("name", ""),
                value=field.get("value", ""),
                inline=field.get("inline", True),
            )
        else:
            embed.add_field(name=field[0], value=field[1], inline=field[2])

    if footer_text:
        embed.set_footer(text=footer_text, icon_url=footer_icon_url)

    return embed


async def send(
    channel: common.Channel,
    author_name: Optional[str] = EmptyEmbed,
    author_url: Optional[str] = EmptyEmbed,
    author_icon_url: Optional[str] = EmptyEmbed,
    title: Optional[str] = EmptyEmbed,
    url: Optional[str] = EmptyEmbed,
    thumbnail_url: Optional[str] = EmptyEmbed,
    description: Optional[str] = EmptyEmbed,
    image_url: Optional[str] = EmptyEmbed,
    color: int = DEFAULT_EMBED_COLOR,
    fields: Union[list, tuple] = (),
    footer_text: Optional[str] = EmptyEmbed,
    footer_icon_url: Optional[str] = EmptyEmbed,
    timestamp: Optional[str] = EmptyEmbed,
):
    """
    Sends an embed with a much more tight function. If the channel is
    None it will return the embed instead of sending it.
    """

    embed = create(
        author_name=author_name,
        author_url=author_url,
        author_icon_url=author_icon_url,
        title=title,
        url=url,
        thumbnail_url=thumbnail_url,
        description=description,
        image_url=image_url,
        color=color,
        fields=fields,
        footer_text=footer_text,
        footer_icon_url=footer_icon_url,
        timestamp=timestamp,
    )

    return await channel.send(embed=embed)


async def replace(
    message: discord.Message,
    author_name: Optional[str] = EmptyEmbed,
    author_url: Optional[str] = EmptyEmbed,
    author_icon_url: Optional[str] = EmptyEmbed,
    title: Optional[str] = EmptyEmbed,
    url: Optional[str] = EmptyEmbed,
    thumbnail_url: Optional[str] = EmptyEmbed,
    description: Optional[str] = EmptyEmbed,
    image_url: Optional[str] = EmptyEmbed,
    color: int = DEFAULT_EMBED_COLOR,
    fields: Union[list, tuple] = (),
    footer_text: Optional[str] = EmptyEmbed,
    footer_icon_url: Optional[str] = EmptyEmbed,
    timestamp: Optional[str] = EmptyEmbed,
):
    """
    Replaces the embed of a message with a much more tight function
    """
    embed = create(
        author_name=author_name,
        author_url=author_url,
        author_icon_url=author_icon_url,
        title=title,
        url=url,
        thumbnail_url=thumbnail_url,
        description=description,
        image_url=image_url,
        color=color,
        fields=fields,
        footer_text=footer_text,
        footer_icon_url=footer_icon_url,
        timestamp=timestamp,
    )
    return await message.edit(embed=embed)


async def edit(
    message: discord.Message,
    embed: discord.Embed,
    author_name: Optional[str] = EmptyEmbed,
    author_url: Optional[str] = EmptyEmbed,
    author_icon_url: Optional[str] = EmptyEmbed,
    title: Optional[str] = EmptyEmbed,
    url: Optional[str] = EmptyEmbed,
    thumbnail_url: Optional[str] = EmptyEmbed,
    description: Optional[str] = EmptyEmbed,
    image_url: Optional[str] = EmptyEmbed,
    color=-1,
    fields=[],
    footer_text: Optional[str] = EmptyEmbed,
    footer_icon_url: Optional[str] = EmptyEmbed,
    timestamp: Optional[str] = EmptyEmbed,
    add_attributes: bool = False,
    edit_inner_fields: bool = False,
):
    """
    Updates the changed attributes of the embed of a message with a
    much more tight function
    """
    old_embed_dict = embed.to_dict()
    update_embed_dict = create_as_dict(
        author_name=author_name,
        author_url=author_url,
        author_icon_url=author_icon_url,
        title=title,
        url=url,
        thumbnail_url=thumbnail_url,
        description=description,
        image_url=image_url,
        color=color,
        fields=fields,
        footer_text=footer_text,
        footer_icon_url=footer_icon_url,
        timestamp=timestamp,
    )

    if edit_inner_fields:
        if "fields" in old_embed_dict:
            old_embed_dict["fields"] = {
                str(i): old_embed_dict["fields"][i]
                for i in range(len(old_embed_dict["fields"]))
            }
        if "fields" in update_embed_dict:
            update_embed_dict["fields"] = {
                str(i): update_embed_dict["fields"][i]
                for i in range(len(update_embed_dict["fields"]))
            }

    recursive_update(
        old_embed_dict, update_embed_dict, add_new_keys=add_attributes, skip_value=""
    )

    if edit_inner_fields:
        if "fields" in old_embed_dict:
            old_embed_dict["fields"] = [
                old_embed_dict["fields"][i]
                for i in sorted(old_embed_dict["fields"].keys())
            ]
        if "fields" in update_embed_dict:
            update_embed_dict["fields"] = [
                update_embed_dict["fields"][i]
                for i in sorted(update_embed_dict["fields"].keys())
            ]

    if message is None:
        return discord.Embed.from_dict(old_embed_dict)

    return await message.edit(embed=discord.Embed.from_dict(old_embed_dict))


def create_from_dict(data: dict):
    """
    Creates an embed from a dictionary with a much more tight function
    """
    data = handle_embed_dict_timestamp(data)
    return discord.Embed.from_dict(data)


async def send_from_dict(channel: common.Channel, data: dict):
    """
    Sends an embed from a dictionary with a much more tight function
    """
    return await channel.send(embed=create_from_dict(data))


async def replace_from_dict(message: discord.Message, data: dict):
    """
    Replaces the embed of a message from a dictionary with a much more
    tight function
    """
    handle_embed_dict_timestamp(data)
    return await message.edit(embed=create_from_dict(data))


async def edit_from_dict(
    message: discord.Message,
    embed: discord.Embed,
    update_embed_dict: dict,
    add_attributes: bool = True,
    edit_inner_fields: bool = False,
):
    """
    Edits the attributes of a given embed from an embed
    dictionary, and applies them as new embed to the message given as input.

    Args:
        message (discord.Message): The target message to apply the modified embed to.
        embed (discord.Embed): The target embed to make a new, modified embed from.
        update_embed_dict (dict): The embed dictionary used for modification.
        add_attributes (bool): Whether the embed attributes in 'update_embed_dict'
            should be added to the new modified embed if not present.
        edit_inner_fields (bool): Whether to modify the 'fields' attribute of an embed
        as one unit or to modify the embeds fields themselves, one by one.
    """
    old_embed_dict = embed.to_dict()

    if edit_inner_fields:
        if "fields" in old_embed_dict:
            old_embed_dict["fields"] = {
                str(i): old_embed_dict["fields"][i]
                for i in range(len(old_embed_dict["fields"]))
            }
        if "fields" in update_embed_dict:
            update_embed_dict["fields"] = {
                str(i): update_embed_dict["fields"][i]
                for i in range(len(update_embed_dict["fields"]))
            }

    recursive_update(
        old_embed_dict, update_embed_dict, add_new_keys=add_attributes, skip_value=""
    )

    if edit_inner_fields:
        if "fields" in old_embed_dict:
            old_embed_dict["fields"] = [
                old_embed_dict["fields"][i]
                for i in sorted(old_embed_dict["fields"].keys())
            ]
        if "fields" in update_embed_dict:
            update_embed_dict["fields"] = [
                update_embed_dict["fields"][i]
                for i in sorted(update_embed_dict["fields"].keys())
            ]

    old_embed_dict = handle_embed_dict_timestamp(old_embed_dict)

    return await message.edit(embed=discord.Embed.from_dict(old_embed_dict))


def edit_dict_from_dict(
    old_embed_dict: dict,
    update_embed_dict: dict,
    add_attributes: bool = True,
    edit_inner_fields: bool = False,
):
    """
    Edits the changed attributes of an embed dictionary using another
    dictionary
    """
    if edit_inner_fields:
        if "fields" in old_embed_dict:
            old_embed_dict["fields"] = {
                str(i): old_embed_dict["fields"][i]
                for i in range(len(old_embed_dict["fields"]))
            }
        if "fields" in update_embed_dict:
            update_embed_dict["fields"] = {
                str(i): update_embed_dict["fields"][i]
                for i in range(len(update_embed_dict["fields"]))
            }

    recursive_update(
        old_embed_dict, update_embed_dict, add_new_keys=add_attributes, skip_value=""
    )

    if edit_inner_fields:
        if "fields" in old_embed_dict:
            old_embed_dict["fields"] = [
                old_embed_dict["fields"][i]
                for i in sorted(old_embed_dict["fields"].keys())
            ]
        if "fields" in update_embed_dict:
            update_embed_dict["fields"] = [
                update_embed_dict["fields"][i]
                for i in sorted(update_embed_dict["fields"].keys())
            ]

    old_embed_dict = handle_embed_dict_timestamp(old_embed_dict)

    return old_embed_dict


async def replace_field_from_dict(
    message: discord.Message, embed: discord.Embed, field_dict: dict, index: int
):
    """
    Replaces an embed field of the embed of a message from a dictionary
    """

    fields_count = len(embed.fields)
    index = fields_count + index if index < 0 else index

    embed.set_field_at(
        index,
        name=field_dict.get("name", ""),
        value=field_dict.get("value", ""),
        inline=field_dict.get("inline", True),
    )

    return await message.edit(embed=embed)


async def edit_field_from_dict(
    message: discord.Message, embed: discord.Embed, field_dict: dict, index: int
):
    """
    Edits parts of an embed field of the embed of a message from a
    dictionary
    """

    fields_count = len(embed.fields)
    index = fields_count + index if index < 0 else index
    embed_dict = embed.to_dict()

    old_field_dict = embed_dict["fields"][index]

    for k in field_dict:
        if k in old_field_dict and field_dict[k] != "":
            old_field_dict[k] = field_dict[k]

    embed.set_field_at(
        index,
        name=old_field_dict.get("name", ""),
        value=old_field_dict.get("value", ""),
        inline=old_field_dict.get("inline", True),
    )

    return await message.edit(embed=embed)


async def edit_fields_from_dicts(
    message: discord.Message, embed: discord.Embed, field_dicts: list[dict]
):
    """
    Edits embed fields in the embed of a message from dictionaries
    """

    embed_dict = embed.to_dict()
    old_field_dicts = embed_dict.get("fields", [])
    old_field_dicts_len = len(old_field_dicts)
    field_dicts_len = len(field_dicts)

    for i in range(old_field_dicts_len):
        if i > field_dicts_len - 1:
            break

        old_field_dict = old_field_dicts[i]
        field_dict = field_dicts[i]

        if field_dict:
            for k in field_dict:
                if k in old_field_dict and field_dict[k] != "":
                    old_field_dict[k] = field_dict[k]

            embed.set_field_at(
                i,
                name=old_field_dict.get("name", ""),
                value=old_field_dict.get("value", ""),
                inline=old_field_dict.get("inline", True),
            )

    return await message.edit(embed=embed)


async def add_field_from_dict(
    message: discord.Message, embed: discord.Embed, field_dict: dict
):
    """
    Adds an embed field to the embed of a message from a dictionary
    """

    embed.add_field(
        name=field_dict.get("name", ""),
        value=field_dict.get("value", ""),
        inline=field_dict.get("inline", True),
    )
    return await message.edit(embed=embed)


async def add_fields_from_dicts(
    message: discord.Message, embed: discord.Embed, field_dicts: list[dict]
):
    """
    Adds embed fields to the embed of a message from dictionaries
    """

    for field_dict in field_dicts:
        embed.add_field(
            name=field_dict.get("name", ""),
            value=field_dict.get("value", ""),
            inline=field_dict.get("inline", True),
        )

    return await message.edit(embed=embed)


async def insert_field_from_dict(
    message: discord.Message, embed: discord.Embed, field_dict: dict, index: int
):
    """
    Inserts an embed field of the embed of a message from a
    """

    fields_count = len(embed.fields)
    index = fields_count + index if index < 0 else index
    embed.insert_field_at(
        index,
        name=field_dict.get("name", ""),
        value=field_dict.get("value", ""),
        inline=field_dict.get("inline", True),
    )
    return await message.edit(embed=embed)


async def insert_fields_from_dicts(
    message: discord.Message, embed: discord.Embed, field_dicts: list[dict], index: int
):
    """
    Inserts embed fields to the embed of a message from dictionaries
    at a specified index
    """
    fields_count = len(embed.fields)
    index = fields_count + index if index < 0 else index
    for field_dict in field_dicts:
        embed.insert_field_at(
            index,
            name=field_dict.get("name", ""),
            value=field_dict.get("value", ""),
            inline=field_dict.get("inline", True),
        )

    return await message.edit(embed=embed)


async def remove_fields(
    message: discord.Message, embed: discord.Embed, field_indices: list
):
    """
    Removes multiple embed fields of the embed of a message from a
    dictionary
    """

    fields_count = len(embed.fields)

    parsed_field_indices = [
        fields_count + idx if idx < 0 else idx for idx in field_indices
    ]

    parsed_field_indices.sort(reverse=True)

    for index in parsed_field_indices:
        embed.remove_field(index)

    return await message.edit(embed=embed)


async def swap_fields(
    message: discord.Message, embed: discord.Embed, index_a: int, index_b: int
):
    """
    Swaps two embed fields of the embed of a message from a
    dictionary
    """

    fields_count = len(embed.fields)
    index_a = fields_count + index_a if index_a < 0 else index_a
    index_b = fields_count + index_b if index_b < 0 else index_b

    embed_dict = embed.to_dict()
    fields_list = embed_dict["fields"]
    fields_list[index_a], fields_list[index_b] = (
        fields_list[index_b],
        fields_list[index_a],
    )

    return await message.edit(embed=discord.Embed.from_dict(embed_dict))


async def clone_field(message: discord.Message, embed: discord.Embed, index: int):
    """
    Duplicates an embed field of the embed of a message from a
    dictionary
    """
    fields_count = len(embed.fields)
    index = fields_count + index if index < 0 else index

    embed_dict = embed.to_dict()
    cloned_field = embed_dict["fields"][index].copy()
    embed_dict["fields"].insert(index, cloned_field)

    return await message.edit(embed=discord.Embed.from_dict(embed_dict))


async def clone_fields(
    message: discord.Message,
    embed: discord.Embed,
    field_indices: list,
    insertion_index: Optional[int] = None,
):
    """
    Duplicates multiple embed fields of the embed of a message
    from a dictionary
    """

    fields_count = len(embed.fields)

    parsed_field_indices = [
        fields_count + idx if idx < 0 else idx for idx in field_indices
    ]

    parsed_field_indices.sort(reverse=True)

    embed_dict = embed.to_dict()

    if isinstance(insertion_index, int):
        insertion_index = (
            fields_count + insertion_index if insertion_index < 0 else insertion_index
        )
        cloned_fields = tuple(
            embed_dict["fields"][index].copy()
            for index in sorted(field_indices, reverse=True)
        )
        for cloned_field in cloned_fields:
            embed_dict["fields"].insert(insertion_index, cloned_field)
    else:
        for index in parsed_field_indices:
            cloned_field = embed_dict["fields"][index].copy()
            embed_dict["fields"].insert(index, cloned_field)

    return await message.edit(embed=discord.Embed.from_dict(embed_dict))


async def clear_fields(
    message: discord.Message,
    embed: discord.Embed,
):
    """
    Removes all embed fields of the embed of a message from a
    dictionary
    """
    embed.clear_fields()
    return await message.edit(embed=embed)


def import_embed_data(
    source: Union[str, io.StringIO],
    from_string: bool = False,
    from_json: bool = False,
    from_json_string: bool = False,
    as_string: bool = False,
    as_dict: bool = True,
):
    """
    Import embed data from a file or a string containing JSON
    or a Python dictionary and return it as a Python dictionary or string.
    """

    if from_json or from_json_string:

        if from_json_string:
            json_data = json.loads(source)

            if not isinstance(json_data, dict) and as_dict:
                raise TypeError(
                    "The given string must contain a JSON object that"
                    " can be converted into a Python `dict` object"
                )
            if as_string:
                json_data = json.dumps(json_data)

            return json_data

        else:
            json_data = json.load(source)

            if not isinstance(json_data, dict) and as_dict:
                raise TypeError(
                    f"the file at '{source}' must contain a JSON object that"
                    " can be converted into a Python `dict` object"
                )
            if as_string:
                json_data = json.dumps(json_data)

            return json_data

    elif from_string:
        try:
            data = literal_eval(source)
        except Exception as e:
            raise TypeError(
                "The contents of the given object must be parsable into literal Python "
                "strings, bytes, numbers, tuples, lists, dicts, sets, booleans, and "
                "None."
            ).with_traceback(e)

        if not isinstance(data, dict) and as_dict:
            raise TypeError(
                f"the file at '{source}' must be of type dict" f", not '{type(data)}'"
            )

        if as_string:
            return repr(data)

        return data

    else:
        data = None
        if isinstance(source, io.StringIO):
            if as_string:
                data = source.getvalue()
            else:
                try:
                    data = literal_eval(source.getvalue())
                except Exception as e:
                    raise TypeError(
                        f", not '{type(data)}'"
                        f"the content of the file at '{source}' must be parsable into a"
                        "literal Python strings, bytes, numbers, tuples, lists, dicts, sets, booleans, and None."
                    ).with_traceback(e)

                if not isinstance(data, dict) and as_dict:
                    raise TypeError(
                        f"the file at '{source}' must be of type dict"
                        f", not '{type(data)}'"
                    )
        else:
            with open(source, "r", encoding="utf-8") as d:
                if as_string:
                    data = d.read()
                else:
                    try:
                        data = literal_eval(d.read())
                    except Exception as e:
                        raise TypeError(
                            f", not '{type(data)}'"
                            f"the content of the file at '{source}' must be parsable into a"
                            "literal Python strings, bytes, numbers, tuples, lists, dicts, sets, booleans, and None."
                        ).with_traceback(e)

                    if not isinstance(data, dict) and as_dict:
                        raise TypeError(
                            f"the file at '{source}' must be of type dict"
                            f", not '{type(data)}'"
                        )
        return data


def export_embed_data(
    data: Union[dict, tuple, list],
    fp: Optional[Union[str, io.StringIO]] = None,
    indent: Optional[int] = None,
    as_json: bool = True,
    always_return: bool = False,
):
    """
    Export embed data to serialized JSON or a Python dictionary and store it in a file or a string.
    """

    if as_json:
        return_data = None
        if isinstance(fp, str):
            with open(fp, "w", encoding="utf-8") as fobj:
                json.dump(data, fobj, indent=indent)
            if always_return:
                return_data = json.dumps(data, indent=indent)

        elif isinstance(fp, io.StringIO):
            json.dump(data, fp, indent=indent)
            if always_return:
                return_data = fp.getvalue()
        else:
            return_data = json.dumps(data, indent=indent)

        return return_data

    else:
        return_data = None
        if isinstance(fp, str):
            with open(fp, "w", encoding="utf-8") as fobj:
                if always_return:
                    return_data = black.format_str(
                        repr(data),
                        mode=black.FileMode(),
                    )
                    fobj.write(return_data)
                else:
                    fobj.write(
                        black.format_str(
                            repr(data),
                            mode=black.FileMode(),
                        )
                    )

        elif isinstance(fp, io.StringIO):
            if always_return:
                return_data = black.format_str(
                    repr(data),
                    mode=black.FileMode(),
                )
                fp.write(return_data)
                fp.seek(0)
            else:
                fp.write(
                    black.format_str(
                        repr(data),
                        mode=black.FileMode(),
                    )
                )
                fp.seek(0)
        else:
            return_data = repr(data)

        return return_data


def get_member_info_str(member: Union[discord.Member, discord.User]):
    """
    Get member info in a string, utility function for the embed functions
    """
    member_name_info = f"\u200b\n*Name*: \n> {member.mention} \n> "
    if hasattr(member, "nick") and member.display_name:
        member_nick = (
            member.display_name.replace("\\", r"\\")
            .replace("*", r"\*")
            .replace("`", r"\`")
            .replace("_", r"\_")
        )
        member_name_info += (
            f"**{member_nick}**\n> (*{member.name}#{member.discriminator}*)\n\n"
        )
    else:
        member_name_info += f"**{member.name}**#{member.discriminator}\n\n"

    member_created_at_info = (
        f"*Created On*:\n> {utils.format_datetime(member.created_at)}\n\n"
    )

    if isinstance(member, discord.Member) and member.joined_at:
        member_joined_at_info = (
            f"*Joined On*:\n> {utils.format_datetime(member.joined_at)}\n\n"
        )
    else:
        member_joined_at_info = "*Joined On*: \n> `...`\n\n"

    divider_roles = {} if common.GENERIC else common.ServerConstants.DIVIDER_ROLES

    member_func_role_count = (
        max(
            len(
                tuple(
                    member.roles[i]
                    for i in range(1, len(member.roles))
                    if member.roles[i].id not in divider_roles
                )
            ),
            0,
        )
        if isinstance(member, discord.Member)
        else ""
    )

    if isinstance(member, discord.Member) and member_func_role_count:
        member_top_role_info = f"*Highest Role*: \n> {member.roles[-1].mention}\n> `<@&{member.roles[-1].id}>`\n\n"
        if member_func_role_count != len(member.roles) - 1:
            member_role_count_info = f"*Role Count*: \n> `{member_func_role_count} ({len(member.roles) - 1})`\n\n"
        else:
            member_role_count_info = f"*Role Count*: \n> `{member_func_role_count}`\n\n"
    else:
        member_top_role_info = member_role_count_info = ""

    member_id_info = f"*Member ID*: \n> <@!`{member.id}`>\n\n"

    if isinstance(member, discord.Member):
        member_stats = (
            f"*Is Pending Screening*: \n> `{member.pending}`\n\n"
            f"*Is Bot Account*: \n> `{member.bot}`\n\n"
            f"*Is System User (Discord Official)*: \n> `{member.system}`\n\n"
        )
    else:
        member_stats = (
            f"*Is Bot Account*: \n> `{member.bot}`\n\n"
            f"*Is System User (Discord Official)*: \n> `{member.system}`\n\n"
        )

    return "".join(
        (
            member_name_info,
            member_created_at_info,
            member_joined_at_info,
            member_top_role_info,
            member_role_count_info,
            member_id_info,
            member_stats,
        )
    )


def get_msg_info_embed(msg: discord.Message, author: bool = True):
    """
    Generate an embed containing info about a message and its author.
    """
    member: Union[discord.Member, discord.User] = msg.author

    msg_created_at_info = (
        f"*Created On:*\n> {utils.format_datetime(msg.created_at)}\n\n"
    )

    if msg.edited_at:
        msg_edited_at_info = (
            f"*Last Edited On*: \n> {utils.format_datetime(msg.edited_at)}\n\n"
        )

    else:
        msg_edited_at_info = "*Last Edited On*: \n> `...`\n\n"

    msg_id_info = f"*Message ID*: \n> `{msg.id}`\n\n"
    msg_char_count_info = f"*Char. Count*: \n> `{len(msg.content) if isinstance(msg.content, str) else 0}`\n\n"
    msg_attachment_info = (
        f"*Number Of Attachments*: \n> `{len(msg.attachments)} attachment(s)`\n\n"
    )
    msg_embed_info = f"*Number Of Embeds*: \n> `{len(msg.embeds)} embed(s)`\n\n"
    msg_is_pinned = f"*Is Pinned*: \n> `{msg.pinned}`\n\n"

    msg_info = "".join(
        (
            msg_created_at_info,
            msg_edited_at_info,
            msg_char_count_info,
            msg_id_info,
            msg_embed_info,
            msg_attachment_info,
            msg_is_pinned,
        )
    )

    if author:
        return create(
            title="__Message & Author Info__",
            description="\n".join(
                (
                    "__Text"
                    + (" (Shortened)" if len(msg.content) > 2000 else "")
                    + "__:",
                    f"\n {msg.content[:2001]}" + "\n\n[...]"
                    if len(msg.content) > 2000
                    else msg.content,
                    "\u2800",
                )
            ),
            thumbnail_url=str(member.avatar_url),
            fields=[
                ("__Message Info__", msg_info, True),
                ("__Message Author Info__", get_member_info_str(member), True),
                ("\u2800", f"**[View Original Message]({msg.jump_url})**", False),
            ],
        )

    member_name_info = f"\u200b\n*Name*: \n> {member.mention} \n> "

    if isinstance(member, discord.Member) and member.nick:
        member_nick = (
            member.nick.replace("\\", r"\\")
            .replace("*", r"\*")
            .replace("`", r"\`")
            .replace("_", r"\_")
        )
        member_name_info += (
            f"**{member_nick}**\n> (*{member.name}#{member.discriminator}*)\n\n"
        )
    else:
        member_name_info += f"**{member.name}**#{member.discriminator}\n\n"

    return create(
        title="__Message Info__",
        author_name=f"{member.name}#{member.discriminator}",
        author_icon_url=str(member.avatar_url),
        description="\n".join(
            (
                "__Text" + (" (Shortened)" if len(msg.content) > 2000 else "") + "__:",
                f"\n {msg.content[:2001]}" + "\n[...]"
                if len(msg.content) > 2000
                else msg.content,
                "\u2800",
            )
        ),
        fields=[
            (
                "__" + ("Message " if author else "") + "Info__",
                member_name_info + msg_info,
                True,
            ),
            ("\u2800", f"**[View Original Message]({msg.jump_url})**", False),
        ],
    )


def get_member_info_embed(member: Union[discord.Member, discord.User]):
    """
    Generate an embed containing info about a server member.
    """

    return create(
        title="__"
        + ("Member" if isinstance(member, discord.Member) else "User")
        + " Info__",
        description=get_member_info_str(member),
        thumbnail_url=str(member.avatar_url),
    )<|MERGE_RESOLUTION|>--- conflicted
+++ resolved
@@ -1048,11 +1048,7 @@
         elif k == "fields":
             if isinstance(v, list):
                 for i in reversed(range(len(v))):
-<<<<<<< HEAD
-                    if not isinstance(v, dict) or (
-=======
                     if not isinstance(v[i], dict) or (
->>>>>>> bf9d2665
                         "name" not in v[i] or "value" not in v[i]
                     ):
                         v.pop(i)
