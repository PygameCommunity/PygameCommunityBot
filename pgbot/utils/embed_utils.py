--- conflicted
+++ resolved
@@ -638,10 +638,7 @@
         self.current_page = num % len(self.pages)
         await self.message.edit(embed=self.pages[self.current_page])
 
-<<<<<<< HEAD
     async def _setup(self):
-=======
-    async def setup(self):
         if not self.pages:
             await replace(
                 self.message,
@@ -651,7 +648,6 @@
             )
             return False
 
->>>>>>> ddd5ef50
         if len(self.pages) == 1:
             await self.message.edit(embed=self.pages[0])
             return False
