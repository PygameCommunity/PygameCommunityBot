--- conflicted
+++ resolved
@@ -20,12 +20,8 @@
 import pygame
 import snakecore
 
-<<<<<<< HEAD
 from pgbot import commands, common, db, emotion, exceptions, routine, utils
 from pgbot.commands.admin import AdminCommandCog
-=======
-from pgbot import commands, common, db, emotion, routine, utils
->>>>>>> d481ffb8
 
 
 async def _init():
@@ -34,10 +30,7 @@
     """
 
     await snakecore.init(global_client=common.bot)
-<<<<<<< HEAD
     await common.bot.add_cog(AdminCommandCog(common.bot))
-=======
->>>>>>> d481ffb8
 
     if not common.TEST_MODE:
         # when we are not in test mode, we want stout/stderr to appear on a console
