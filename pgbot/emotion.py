--- conflicted
+++ resolved
@@ -79,8 +79,7 @@
                 f"Hi {name}! I am <@!{common.BOT_ID}>",
                 allowed_mentions=discord.AllowedMentions.none(),
             )
-<<<<<<< HEAD
-        elif lowered == 'i am':
+        elif lowered == "i am":
             await msg.channel.send(common.SHAKESPEARE_QUOTE)
 
 
@@ -94,8 +93,4 @@
 
 async def server_boost(msg: discord.Message):
     euphoria()
-    await msg.channel.send("A LOT OF THANKSSS! :heart: :pg_snake:")
-=======
-        elif lowered == "i am":
-            await msg.channel.send(common.SHAKESPEARE_QUOTE)
->>>>>>> b9ab5532
+    await msg.channel.send("A LOT OF THANKSSS! :heart: :pg_snake:")