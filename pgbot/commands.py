--- conflicted
+++ resolved
@@ -27,14 +27,8 @@
             elif role.id in common.PRIV_ROLES:
                 is_priv = True
 
-<<<<<<< HEAD
-    if not common.TEST_MODE \
-        or common.TEST_MODE and isinstance(cmd, admin_commands.AdminCommand):
-        await cmd.handle_cmd(invoke_msg, response_msg, is_priv)
-=======
     # Only admins can execute commands to the developer bot
     if common.TEST_MODE and not isinstance(cmd, admin_commands.AdminCommand):
         return
 
-    await cmd.handle_cmd(invoke_msg, response_msg, is_priv)
->>>>>>> 3e385c91
+    await cmd.handle_cmd(invoke_msg, response_msg, is_priv)