--- conflicted
+++ resolved
@@ -100,11 +100,7 @@
 
             await embed_utils.replace_2(
                 self.response_msg,
-<<<<<<< HEAD
-                author_name="Pygame Community Discord",
-=======
                 author_name="Pygame Community",
->>>>>>> 40432be5
                 author_icon_url=common.GUILD_ICON,
                 title="Rules",
                 fields=fields,
