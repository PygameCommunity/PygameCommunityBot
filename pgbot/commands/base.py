--- conflicted
+++ resolved
@@ -34,11 +34,7 @@
     split_tuple_anno,
     split_union_anno,
 )
-<<<<<<< HEAD
-=======
 from pgbot.utils.utils import message_delete_reaction_listener
-from pgbot.utils import embed_utils, utils
->>>>>>> 64dae717
 
 
 def fun_command(func):
@@ -724,11 +720,7 @@
             )
         except discord.NotFound:
             # response message was deleted, send a new message
-<<<<<<< HEAD
-            await snakecore.utils.embed_utils.send_embed(
-=======
-            target_message = await embed_utils.send(
->>>>>>> 64dae717
+            target_message = await snakecore.utils.embed_utils.send_embed(
                 self.channel,
                 title=title,
                 description=msg,
