--- conflicted
+++ resolved
@@ -151,11 +151,7 @@
     "locals",
     "vars",
     "SystemExit",
-<<<<<<< HEAD
-    "KeyboardInterrupt"
-=======
     "KeyboardInterrupt",
->>>>>>> a2d9076c
 )
 
 for key in dir(builtins):
