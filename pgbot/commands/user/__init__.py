"""
This file is a part of the source code for the PygameCommunityBot.
This project has been licensed under the MIT license.
Copyright (c) 2020-present PygameCommunityDiscord

This file defines the command handler class for the user commands of the bot
"""

from __future__ import annotations

import copy
import datetime
import io
import os
import re
import time
from typing import Any, Optional, Union

import discord
import pygame

from pgbot import common, db
from pgbot.commands.base import (
    BotException,
    CodeBlock,
    String,
    add_group,
    no_dm,
)
from pgbot.commands.utils import sandbox
from pgbot.utils import embed_utils, utils

from .fun_commands import FunCommand
from .help_commands import HelpCommand


class UserCommand(FunCommand, HelpCommand):
    """Base class to handle user commands."""

    @add_group("reminders", "add")
    async def cmd_reminders_add(
        self,
        msg: String,
        on: datetime.datetime,
        *,
        _delta: Optional[datetime.timedelta] = None,
    ):
        """
        ->type Reminders
        ->signature pg!reminders add <message> <datetime in iso format>
        ->description Set a reminder to yourself
        ->extended description
        Allows you to set a reminder to yourself
        The date-time must be an ISO time formatted string, in UTC time
        string
        ->example command pg!reminders add "do the thing" "2034-10-26 11:19:36"
        -----
        Implement pg!reminders_add, for users to set reminders for themselves
        """

        if _delta is None:
            now = datetime.datetime.utcnow()
            _delta = on - now
        else:
            now = on
            on = now + _delta

        if on < now:
            raise BotException(
                "Failed to set reminder!",
                "Time cannot go backwards, negative time does not make sense..."
                "\n Or does it? \\*vsauce music plays in the background\\*",
            )

        elif _delta <= datetime.timedelta(seconds=10):
            raise BotException(
                "Failed to set reminder!",
                "Why do you want me to set a reminder for such a small duration?\n"
                "Pretty sure you can remember that one yourself :wink:",
            )

        # remove microsecond precision of the 'on' variable
        on -= datetime.timedelta(microseconds=on.microsecond)

        async with db.DiscordDB("reminders") as db_obj:
            db_data = db_obj.get({})
            if self.author.id not in db_data:
                db_data[self.author.id] = {}

            # user is editing old reminder message, discard the old reminder
            for key, (_, chan_id, msg_id) in tuple(db_data[self.author.id].items()):
                if chan_id == self.channel.id and msg_id == self.invoke_msg.id:
                    db_data[self.author.id].pop(key)

            limit = 25 if self.is_priv else 10
            if len(db_data[self.author.id]) >= limit:
                raise BotException(
                    "Failed to set reminder!",
                    f"I cannot set more than {limit} reminders for you",
                )

            db_data[self.author.id][on] = (
                msg.string.strip(),
                self.channel.id,
                self.invoke_msg.id,
            )
            db_obj.write(db_data)

        await embed_utils.replace(
            self.response_msg,
            title="Reminder set!",
            description=(
                f"Gonna remind {self.author.name} in {utils.format_timedelta(_delta)}\n"
                f"And that is on {on} UTC"
            )
        )

    @add_group("reminders", "set")
    async def cmd_reminders_set(
        self,
        msg: String,
        timestr: Union[String, str] = "",
        weeks: int = 0,
        days: int = 0,
        hours: int = 0,
        minutes: int = 0,
        seconds: int = 0,
    ):
        """
        ->type Reminders
        ->signature pg!reminders set <message> [time string] [weeks] [days] [hours] [minutes] [seconds]
        ->description Set a reminder to yourself
        ->extended description
        There are two ways you can pass the time duration, one is via a "time string"
        and the other is via keyword arguments
        `weeks`, `days`, `hours`, `minutes` and `seconds` are optional arguments you can
        specify to describe the time duration you want to set the reminder for
        ->example command pg!reminders set "Become pygame expert" weeks=9 days=12 hours=23 minutes=16 seconds=35
        -----
        Implement pg!reminders_set, for users to set reminders for themselves
        """
        timestr = (
            timestr.string.strip() if isinstance(timestr, String) else timestr.strip()
        )

        if timestr:
            time_formats = {
                "w": 7 * 24 * 60 * 60,
                "d": 24 * 60 * 60,
                "h": 60 * 60,
                "m": 60,
                "s": 1,
            }
            sec = 0

            for time_format, dt in time_formats.items():
                try:
                    results = re.search(rf"\d+{time_format}", timestr).group()
                    parsed_time = int(results.replace(time_format, ""))
                    sec += parsed_time * dt
                except AttributeError:
                    pass

            if "mo" in timestr:
                month_results = re.search(r"\d+mo", timestr).group()
                parsed_month_time = int(month_results.replace("mo", ""))
                sec += (
                    self.invoke_msg.created_at.replace(
                        month=self.invoke_msg.created_at.month + parsed_month_time
                    )
                    - self.invoke_msg.created_at
                ).total_seconds()

            if sec == 0:
                raise BotException(
                    "Failed to set reminder!",
                    "There is something wrong with your time parameter.\n"
                    "Please check that it is correct and try again",
                )

            delta = datetime.timedelta(seconds=sec)
        else:
            delta = datetime.timedelta(
                weeks=weeks,
                days=days,
                hours=hours,
                minutes=minutes,
                seconds=seconds,
            )

        await self.cmd_reminders_add(msg, datetime.datetime.utcnow(), _delta=delta)

    @add_group("reminders")
    async def cmd_reminders(self):
        """
        ->type Reminders
        ->signature pg!reminders
        ->description View all the reminders you have set
        -----
        Implement pg!reminders, for users to view their reminders
        """
        async with db.DiscordDB("reminders") as db_obj:
            db_data = db_obj.get({})

        desc = "You have no reminders set"
        if self.author.id in db_data:
            desc = ""
            cnt = 0
            for on, (reminder, chan_id, _) in db_data[self.author.id].items():
                channel = None
                if common.guild is not None:
                    channel = common.guild.get_channel(chan_id)

                cin = channel.mention if channel is not None else "DM"
                desc += (
                    f"Reminder ID: `{cnt}`\n"
                    f"**On `{on}` in {cin}:**\n> {reminder}\n\n"
                )
                cnt += 1

        await embed_utils.replace(
            self.response_msg,
            title=f"Reminders for {self.author.display_name}:",
            description=desc,
        )

    @add_group("reminders", "remove")
    async def cmd_reminders_remove(self, *reminder_ids: int):
        """
        ->type Reminders
        ->signature pg!reminders remove [*ids]
        ->description Remove reminders
        ->extended description
        Remove variable number of reminders, corresponding to each datetime argument
        The reminder id argument must be an integer
        If no arguments are passed, the command clears all reminders
        ->example command pg!reminders remove 1
        -----
        Implement pg!reminders_remove, for users to remove their reminders
        """
        async with db.DiscordDB("reminders") as db_obj:
            db_data = db_obj.get({})
            db_data_copy = copy.deepcopy(db_data)
            cnt = 0
            if reminder_ids:
                for reminder_id in sorted(set(reminder_ids), reverse=True):
                    if self.author.id in db_data:
                        for i, dt in enumerate(db_data_copy[self.author.id]):
                            if i == reminder_id:
                                db_data[self.author.id].pop(dt)
                                cnt += 1
                                break
                    if (
                        reminder_id >= len(db_data_copy[self.author.id])
                        or reminder_id < 0
                    ):
                        raise BotException(
                            "Invalid Reminder ID!",
                            "Reminder ID was not an existing reminder ID",
                        )

                if self.author.id in db_data and not db_data[self.author.id]:
                    db_data.pop(self.author.id)

            elif self.author.id in db_data:
                cnt = len(db_data.pop(self.author.id))

            db_obj.write(db_data)

        await embed_utils.replace(
            self.response_msg,
            title="Reminders removed!",
            description=f"Successfully removed {cnt} reminder(s)",
        )

    async def cmd_exec(self, code: CodeBlock):
        """
        ->type Play With Me :snake:
        ->signature pg!exec <python code block>
        ->description Run python code in an isolated environment.
        ->extended description
        Import is not available. Various methods of builtin objects have been disabled for security reasons.
        The available preimported modules are:
        `math, cmath, random, re, time, string, itertools, pygame`
        To show an image, overwrite `output.img` to a surface (see example command).
        To make it easier to read and write code use code blocks (see [HERE](https://discord.com/channels/772505616680878080/774217896971730974/785510505728311306)).
        ->example command pg!exec \\`\\`\\`py ```py
        # Draw a red rectangle on a transparent surface
        output.img = pygame.Surface((200, 200)).convert_alpha()
        output.img.fill((0, 0, 0, 0))
        pygame.draw.rect(output.img, (200, 0, 0), (50, 50, 100, 100))```
        \\`\\`\\`
        -----
        Implement pg!exec, for execution of python code
        """
        async with self.channel.typing():
            tstamp = time.perf_counter_ns()

            returned = await sandbox.exec_sandbox(
                code.code, tstamp, 10 if self.is_priv else 5
            )
            dur = returned.duration  # the execution time of the script alone
            embed_dict = {
                "description": "",
                "author": {
                    "name": f"Code executed in {utils.format_time(dur)}",
                    "url": self.invoke_msg.jump_url,
                },
            }

            file = None
            if returned.exc:
                embed_dict["description"] += "**Exception output:**\n"
                embed_dict["description"] += utils.code_block(returned.exc, 500)
                embed_dict["description"] += "\n"

            if returned.text:
                embed_dict["description"] += "**Text output:**\n"
                embed_dict["description"] += utils.code_block(returned.text, 1500)

            if returned.img:
                embed_dict["description"] += "\n**Image output:**"
                if os.path.getsize(f"temp{tstamp}.png") < 2 ** 22:
                    embed_dict["image_url"] = f"attachment://temp{tstamp}.png"
                    file = discord.File(f"temp{tstamp}.png")
                else:
                    embed_dict["description"] += (
                        "\n```\nGIF could not be sent.\n"
                        "The GIF file size is above 4MiB```"
                    )

            elif returned._imgs:
                embed_dict["description"] += "\n**GIF output:**"
                if os.path.getsize(f"temp{tstamp}.gif") < 2 ** 22:
                    embed_dict["image_url"] = f"attachment://temp{tstamp}.gif"
                    file = discord.File(f"temp{tstamp}.gif")
                else:
                    embed_dict["description"] += (
                        "\n```GIF could not be sent.\n"
                        "The GIF file size is above 4MiB```"
                    )

        try:
            await self.response_msg.delete()
        except discord.errors.NotFound:
            # Message already deleted
            pass

        embed = embed_utils.create_from_dict(embed_dict)
        await self.invoke_msg.reply(file=file, embed=embed, mention_author=False)

        if len(returned.text) > 1500:
            with io.StringIO(
                returned.text
                if len(returned.text) - 40 < self.filesize_limit
                else returned.text[: self.filesize_limit - 40]
            ) as fobj:
                await self.channel.send(file=discord.File(fobj, filename="output.txt"))

        if file:
            file.close()

        for extension in ("gif", "png"):
            if os.path.isfile(f"temp{tstamp}.{extension}"):
                os.remove(f"temp{tstamp}.{extension}")

    @no_dm
    async def cmd_refresh(self, msg: discord.Message):
        """
        ->type Other commands
        ->signature pg!refresh <message>
        ->description Refresh a message which support pages.
        -----
        Implement pg!refresh, to refresh a message which supports pages
        """

        if (
            not msg.embeds
            or not msg.embeds[0].footer
            or not isinstance(msg.embeds[0].footer.text, str)
        ):
            raise BotException(
                "Message does not support pages",
                "The message specified does not support pages. Make sure you "
                "have replied to the correct message",
            )

        data = msg.embeds[0].footer.text.splitlines()

        if len(data) != 3 and not data[2].startswith("Command: "):
            raise BotException(
                "Message does not support pages",
                "The message specified does not support pages. Make sure "
                "the id of the message is correct.",
            )

        page = re.search(r"\d+", data[0]).group()
        cmd_str = data[2].replace("Command: ", "")

        if not page.isdigit() or not cmd_str:
            raise BotException(
                "Message does not support pages",
                "The message specified does not support pages. Make sure "
                "the id of the message is correct.",
            )

        try:
            await self.response_msg.delete()
        except discord.errors.NotFound:
            pass

        # Handle the new command, the one that pg!refresh is trying to refresh
        self.response_msg = msg
        self.cmd_str = cmd_str
        self.page = int(page) - 1
        await self.handle_cmd()

    @no_dm
    @add_group("poll")
    async def cmd_poll(
        self,
        desc: String,
        *emojis: tuple[str, String],
        multi_votes: bool = False,
        _destination: Optional[common.Channel] = None,
        _admin_embed_dict: dict = {},
    ):
        """
        ->type Other commands
        ->signature pg!poll <description> [*emojis] [multi_votes=True]
        ->description Start a poll.
        ->extended description
        `pg!poll description *args`
        The args must series of two element tuples, first element being emoji,
        and second being the description (see example command).
        The emoji must be a default emoji or one from this server. To close the poll see 'pg!poll close'.
        A `multi_votes` arg can also be passed indicating if the user can cast multiple votes in a poll or not
        ->example command pg!poll "Which apple is better?" ( 🍎 "Red apple") ( 🍏 "Green apple")
        """

        destination = self.channel if _destination is None else _destination

        base_embed_dict = {
            "title": "Voting in progress",
            "fields": [
                {
                    "name": "🔺",
                    "value": "Agree",
                    "inline": True,
                },
                {
                    "name": "🔻",
                    "value": "Disagree",
                    "inline": True,
                },
            ],
            "author": {
                "name": self.author.name,
            },
            "color": 0x34A832,
            "footer": {
                "text": f"By {self.author.display_name}\n({self.author.id})\n"
                f"{'' if multi_votes else common.UNIQUE_POLL_MSG}Started"
            },
            "timestamp": self.response_msg.created_at.isoformat(),
            "description": desc.string,
        }
        base_embed_dict.update(_admin_embed_dict)

        # Make into dict because we want to get rid of emoji repetitions
        emojis_dict = {k.strip(): v.string.strip() for k, v in emojis}
        if emojis_dict:
            if len(emojis_dict) == 1:
                raise BotException(
                    "Invalid arguments for emojis",
                    "Please add at least 2 options in the poll\n"
                    "For more information, see `pg!help poll`",
                )

            base_embed_dict["fields"] = [
                {"name": k, "value": v, "inline": True} for k, v in emojis_dict.items()
            ]

        final_embed = discord.Embed.from_dict(base_embed_dict)
        poll_msg = await destination.send(embed=final_embed)
        try:
            await self.response_msg.delete()
        except discord.errors.NotFound:
            pass

        for field in base_embed_dict["fields"]:
            try:
                emoji_id = utils.filter_emoji_id(field["name"].strip())
                emoji = common.bot.get_emoji(emoji_id)
                if emoji is None:
                    raise ValueError()
            except ValueError:
                emoji = field["name"]

            try:
                await poll_msg.add_reaction(emoji)
            except (discord.errors.HTTPException, discord.errors.NotFound):
                # Either a custom emoji was used (which could not be added by
                # our beloved snek) or some other error happened. Clear the
                # reactions and prompt the user to make sure it is the currect
                # emoji.
                await poll_msg.clear_reactions()
                raise BotException(
                    "Invalid emoji",
                    "The emoji could not be added as a reaction. Make sure it is"
                    " the correct emoji and that it is not from another server",
                )

<<<<<<< HEAD
        if unique:
            async with db.DiscordDB("polls") as db_obj:
                all_polls = db_obj.get([])
                all_polls.append(poll_msg.id)
                db_obj.write(all_polls)

=======
>>>>>>> 86735177
    @no_dm
    @add_group("poll", "close")
    async def cmd_poll_close(
        self,
        msg: discord.Message,
        *,
        _color: Optional[pygame.Color] = None,
    ):
        """
        ->type Other commands
        ->signature pg!poll close <message>
        ->description Close an ongoing poll.
        ->extended description
        The poll can only be closed by the person who started it or by mods.
        """
        # needed for typecheckers to know that self.author is a member
        if isinstance(self.author, discord.User):
            return

        if not utils.check_channel_permissions(
            self.author, msg.channel, permissions=("view_channel",)
        ):
            raise BotException(
                "Not enough permissions",
                "You do not have enough permissions to run this command with the specified arguments.",
            )

        if not msg.embeds:
            raise BotException(
                "Invalid message",
                "The message specified is not an ongoing vote."
                " Please double-check the id.",
            )

        embed = msg.embeds[0]
        if not isinstance(embed.footer.text, str):
            raise BotException(
                "Invalid message",
                "The message specified is not an ongoing vote."
                " Please double-check the id.",
            )

        # Take the second line remove the parenthesies
        if embed.footer.text and embed.footer.text.count("\n"):
            poll_owner = int(
                embed.footer.text.split("\n")[1].replace("(", "").replace(")", "")
            )
        else:
            raise BotException(
                "Invalid message",
                "The message specified is not an ongiong vote."
                " Please double-check the id.",
            )

        if _color is None and self.author.id != poll_owner:
            raise BotException(
                "You can't stop this vote",
                "The vote was not started by you."
                " Ask the person who started it to close it.",
            )

        title = "Voting has ended"
        reactions = {}
        for reaction in msg.reactions:
            if isinstance(reaction.emoji, str):
                reactions[reaction.emoji] = reaction.count
            else:
                reactions[reaction.emoji.id] = reaction.count

        top: list[tuple[int, Any]] = [(0, None)]
        for reaction in msg.reactions:
            if getattr(reaction.emoji, "id", reaction.emoji) not in reactions:
                continue

            if reaction.count - 1 > top[0][0]:
                top = [
                    (reaction.count - 1, getattr(reaction.emoji, "id", reaction.emoji))
                ]
                continue

            if reaction.count - 1 == top[0][0]:
                top.append((reaction.count - 1, reaction.emoji))

        fields = []
        for field in embed.fields:
            if not isinstance(field.name, str):
                continue

            try:
                r_count = reactions[utils.filter_emoji_id(field.name)] - 1
            except KeyError:
                # The reactions and the embed fields dont match up.
                # Someone is abusing their mod powers if this happens probably.
                continue

            fields.append([field.name, f"{field.value} ({r_count} votes)", True])

            if utils.filter_emoji_id(field.name) == top[0][1]:
                title += (
                    f"\n{field.value}({field.name}) has won with {top[0][0]} votes!"
                )

        if len(top) >= 2:
            title = title.split("\n")[0]
            title += "\nIt's a draw!"

        await embed_utils.edit(
            msg,
            embed,
            color=0xA83232 if not _color else utils.color_to_rgb_int(_color),
            title=title,
            fields=fields,
            footer_text="Ended",
            timestamp=self.response_msg.created_at,
        )
        try:
            await self.response_msg.delete()
        except discord.errors.NotFound:
            pass

    @add_group("stream")
    async def cmd_stream(self):
        """
        ->type Reminders
        ->signature pg!stream
        ->description Show the ping-stream-list
        Send an embed with all the users currently in the ping-stream-list
        """
        async with db.DiscordDB("stream") as db_obj:
            data = db_obj.get([])

        if not data:
            await embed_utils.replace(
                self.response_msg,
                title="Memento ping list",
                description="Ping list is empty!",
            )
            return

        await embed_utils.replace(
            self.response_msg,
            title="Memento ping list",
            description=(
                "Here is a list of people who want to be pinged when stream starts"
                "\nUse 'pg!stream ping' to ping them if you start streaming\n"
                + "\n".join((f"<@{user}>" for user in data))
            ),
        )

    @add_group("stream", "add")
    async def cmd_stream_add(
        self, *, _members: Optional[tuple[discord.Member, ...]] = None
    ):
        """
        ->type Reminders
        ->signature pg!stream add
        ->description Add yourself to the stream-ping-list
        ->extended description
        Add yourself to the stream-ping-list. You can always delete you later
        with `pg!stream del`
        """
        async with db.DiscordDB("stream") as ping_db:
            data: list = ping_db.get([])

            if _members:
                for mem in _members:
                    if mem.id not in data:
                        data.append(mem.id)
            elif self.author.id not in data:
                data.append(self.author.id)

            ping_db.write(data)

        await self.cmd_stream()

    @add_group("stream", "del")
    async def cmd_stream_del(
        self, *, _members: Optional[tuple[discord.Member, ...]] = None
    ):
        """
        ->type Reminders
        ->signature pg!stream del
        ->description Remove yourself from the stream-ping-list
        ->extended description
        Remove yourself from the stream-ping-list. You can always add you later
        with `pg!stream add`
        """
        async with db.DiscordDB("stream") as ping_db:
            data: list = ping_db.get([])

            try:
                if _members:
                    for mem in _members:
                        data.remove(mem.id)
                else:
                    data.remove(self.author.id)
            except ValueError:
                raise BotException(
                    "Could not remove member",
                    "Member was not previously added to the ping list",
                )

            ping_db.write(data)

        await self.cmd_stream()

    @add_group("stream", "ping")
    async def cmd_stream_ping(self, message: Optional[String] = None):
        """
        ->type Reminders
        ->signature pg!stream ping [message]
        ->description Ping users in stream-list with an optional message.
        ->extended description
        Ping all users in the ping list to announce a stream.
        You can pass an optional stream message (like the stream topic).
        The streamer name will be included and many people will be pinged so \
        don't make pranks with this command.
        """
        async with db.DiscordDB("stream") as ping_db:
            data: list = ping_db.get([])

        msg = message.string if message else "Enjoy the stream!"
        ping = (
            "Pinging everyone on ping list:\n"
            + "\n".join((f"<@!{user}>" for user in data))
            if data
            else "No one is registered on the ping momento :/"
        )

        try:
            await self.response_msg.delete()
        except discord.errors.NotFound:
            pass
        await self.channel.send(f"<@!{self.author.id}> is gonna stream!\n{msg}\n{ping}")<|MERGE_RESOLUTION|>--- conflicted
+++ resolved
@@ -511,15 +511,6 @@
                     " the correct emoji and that it is not from another server",
                 )
 
-<<<<<<< HEAD
-        if unique:
-            async with db.DiscordDB("polls") as db_obj:
-                all_polls = db_obj.get([])
-                all_polls.append(poll_msg.id)
-                db_obj.write(all_polls)
-
-=======
->>>>>>> 86735177
     @no_dm
     @add_group("poll", "close")
     async def cmd_poll_close(
