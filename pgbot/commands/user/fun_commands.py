--- conflicted
+++ resolved
@@ -171,98 +171,6 @@
         db_obj = db.DiscordDB("emotions")
         all_emotions = db_obj.get({})
 
-<<<<<<< HEAD
-        # NOTE: Users shouldn't see this too often, as there are a lot of emotions that can override it
-        msg = (
-            f"I'm emotionless\n"
-            f"There's nothing going on, I'm not bored, happy, sad, or angry, I'm just neutral\n"
-            f"Interact with me to get a different response!"
-        )
-        emoji_link = "https://cdn.discordapp.com/emojis/772643407326740531.png?v=1"
-        bot_emotion = "not feeling anything"
-        # A bunch of try-except blocks for when there is a KeyError whilst
-        # Trying to find the emotion
-        try:
-            if all_emotions["happy"] >= 0:
-                msg = (
-                    f"I feel... happi!\n"
-                    f"While I am happi, I would make more dad jokes (Spot the dad joke in there?)\n"
-                    f'However, don\'t bonk me or say "ded chat", as that would make me sad.\n'
-                    f"*The snek's happiness level is `{all_emotions['happy']}`, don't let it go to zero!*"
-                )
-                emoji_link = (
-                    "https://cdn.discordapp.com/emojis/837389387024957440.png?v=1"
-                )
-                bot_emotion = "happy"
-            else:
-                msg = (
-                    f"I'm sad...\n"
-                    f"I don't feel like making any jokes. This is your fault, **don't make me sad.**\n"
-                    f"Pet me pls :3\n*The snek's happiness level is `{all_emotions['happy']}`, play with"
-                    f" it to cheer it up*"
-                )
-                emoji_link = (
-                    "https://cdn.discordapp.com/emojis/824721451735056394.png?v=1"
-                )
-                bot_emotion = "sad"
-        except KeyError:
-            pass
-
-        try:
-            if all_emotions["bored"] < -600:
-                msg = (
-                    f"I'm exhausted. \nI ran too many commands, "
-                    f"so I'll be resting for a while..\n"
-                    f"Don't try to make me run commands for now, I'll most likely just ignore it..\n"
-                    f"*The snek's boredom level is `{all_emotions['bored']}`. To make its "
-                    f"boredom and exhaustion go down, let it rest for a bit.*"
-                )
-                emoji_link = None
-                bot_emotion = "exhausted"
-            elif all_emotions["bored"] > 600:
-                msg = (
-                    f"I'm booooooooored...\nNo one is spending time with me, "
-                    f"and I feel lonely :pg_depressed:\n"
-                    f"*The snek's boredom level is `{all_emotions['bored']}`, run about"
-                    f"`{abs((all_emotions['bored'] - 600) // 15)}` more command(s) to improve its mood.*"
-                )
-                emoji_link = (
-                    "https://cdn.discordapp.com/emojis/823502668500172811.png?v=1"
-                )
-                bot_emotion = "bored"
-        except KeyError:
-            pass
-
-        try:
-            if all_emotions["confused"] >= 60:
-                msg = (
-                    f"I'm confused!\nEither there were too many exceptions in my code, "
-                    f"or too many commands were used wrongly!\n*The snek's confusion level is "
-                    f"`{all_emotions['confused']}`.\nTo lower its level of confusion, use proper command "
-                    f"syntax.*"
-                )
-                emoji_link = (
-                    "https://cdn.discordapp.com/emojis/837402289709907978.png?v=1"
-                )
-                bot_emotion = "confused"
-        except KeyError:
-            pass
-
-        try:
-            if all_emotions["anger"] > 30:
-                msg = (
-                    f"I'm angry!\nI've been bonked too many times, you'll also be "
-                    f"angry if someone bonked you 50+ times :unamused:\n"
-                    f""
-                    f"*The snek's anger level is `{all_emotions['anger']}`, ask for its forgiveness"
-                    f"to lower it.*"
-                )
-                emoji_link = (
-                    "https://cdn.discordapp.com/emojis/779775305224159232.gif?v=1"
-                )
-                bot_emotion = "angry"
-        except KeyError:
-=======
         emotion_percentage = vibecheck.get_emotion_percentage(all_emotions, round_by=-1)
 
         all_emotion_response = {
@@ -334,7 +242,6 @@
             await self.response_msg.delete()
         except discord.errors.NotFound:
             # Message already deleted
->>>>>>> e1ed95de
             pass
         embed_dict = {
             "title": f"The snek is {bot_emotion} right now!",
