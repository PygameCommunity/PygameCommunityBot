"""
This file is a part of the source code for the PygameCommunityBot.
This project has been licensed under the MIT license.
Copyright (c) 2020-present PygameCommunityDiscord

This file defines the command handler class for the sudo commands of the bot
"""


from __future__ import annotations

import asyncio
import datetime
import io
import os
from typing import Optional, Union

import discord
from discord.ext import commands
import psutil
import snakecore

from pgbot import common
import pgbot
from pgbot.commands.base import BaseCommandCog
from pgbot.commands.utils.checks import admin_only_and_custom_parsing
from pgbot.commands.utils.converters import String
from pgbot.exceptions import BotException

process = psutil.Process(os.getpid())


class SudoCommandCog(BaseCommandCog):
    """
    Base class for all sudo commands
    """

    @commands.group(invoke_without_command=True)
    @admin_only_and_custom_parsing(inside_class=True, inject_message_reference=True)
    async def sudo(
        self,
        ctx: commands.Context,
        *datas: Union[discord.Message, String],
        destination: Optional[Union[discord.TextChannel, discord.Thread]] = None,
        from_attachment: bool = True,
        mention: bool = False,
    ):
        """
        ->type More admin commands
        ->signature pg!sudo <*datas> [destination=] [from_attachment=True]
        ->description Send a message through the bot
        ->extended description
        Send a sequence of messages contain text from the given
        data using the specified arguments.

        __Args__:
            `*datas: (Message|String)`
            > A sequence of discord messages whose text
            > or text attachment should be used as input,
            > or strings.

            `destination (TextChannel) = `
            > A destination channel to send the output to.

            `from_attachment (bool) = True`
            > Whether the attachment of an input message should be
            > used to create a message.

            `mention (bool) = False`
            > Whether any mentions in the given input text
            > should ping their target. If set to `True`,
            > any role/user/member that the bot is allowed to ping will
            > be pinged.

        __Returns__:
            > One or more generated messages based on the given input.

        __Raises__:
            > `BotException`: One or more given arguments are invalid.
            > `HTTPException`: An invalid operation was blocked by Discord.

        ->example command
        pg!sudo "lol" "that" "was" "funny /s" destination=#general
        pg!sudo 987654321987654321 "Additionally, ..." 123456739242423 from_attachment=True
        -----
        Implement pg!sudo, for admins to send messages via the bot
        """

        response_message = common.recent_response_messages[ctx.message.id]

        if destination is None:
            destination = ctx.channel

        if not snakecore.utils.have_permissions_in_channels(
            ctx.author,
            destination,
            "view_channel",
            "send_messages",
        ):
            raise BotException(
                "Not enough permissions",
                "You do not have enough permissions to run this command with the specified arguments.",
            )

        for i, data in enumerate(datas):
            if isinstance(data, discord.Message):
                if not snakecore.utils.have_permissions_in_channels(
                    ctx.author,
                    data.channel,
                    "view_channel",
                ):
                    raise BotException(
                        "Not enough permissions",
                        "You do not have enough permissions to run this command with the specified arguments.",
                    )

            if not i % 50:
                await asyncio.sleep(0)

        output_strings = []
        load_embed = snakecore.utils.embed_utils.create_embed(
            title="Your command is being processed:",
            color=common.DEFAULT_EMBED_COLOR,
            fields=[
                dict(name="\u2800", value="`...`", inline=False),
                dict(name="\u2800", value="`...`", inline=False),
            ],
        )
        data_count = len(datas)
        for i, data in enumerate(datas):
            if data_count > 2 and not i % 3:
                snakecore.utils.embed_utils.edit_embed_field_from_dict(
                    load_embed,
                    0,
                    dict(
                        name="Processing Inputs",
                        value=f"`{i}/{data_count}` inputs processed\n"
                        f"{(i/data_count)*100:.01f}% | "
                        + snakecore.utils.progress_bar(i / data_count, divisions=30),
                    ),
                )

                await response_message.edit(embed=load_embed)
            attachment_msg = None

            if isinstance(data, String):
                if not data.string:
                    attachment_msg = ctx.message
                else:
                    msg_text = data
                    output_strings.append(msg_text)

            elif isinstance(data, discord.Message):
                if not snakecore.utils.have_permissions_in_channels(
                    ctx.author,
                    data.channel,
                    "view_channel",
                ):
                    raise BotException(
                        "Not enough permissions",
                        "You do not have enough permissions to run this command with the specified arguments.",
                    )
                if from_attachment:
                    attachment_msg = data
                else:
                    src_msg_txt = data.content
                    if src_msg_txt:
                        output_strings.append(src_msg_txt)
                    else:
                        raise BotException(
                            f"Input {i}: No message text found!",
                            "The message given as input does not have any text content.",
                        )

            if attachment_msg:
                if not attachment_msg.attachments:
                    raise BotException(
                        f"Input {i}: No valid attachment found in message.",
                        "It must be a `.txt` file containing text data."
                        " If you want to retrieve the content of the"
                        " given message(s) instead, set the"
                        "` from_attachment=` argument to `False`",
                    )

                for attachment in attachment_msg.attachments:
                    if (
                        attachment.content_type is not None
                        and attachment.content_type.startswith("text")
                    ):
                        attachment_obj = attachment
                        break
                else:
                    raise BotException(
                        f"Input {i}: No valid attachment found in message.",
                        "It must be a `.txt` file containing text data.",
                    )

                msg_text = await attachment_obj.read()
                msg_text = msg_text.decode()

                if 0 < len(msg_text) <= 2000:
                    output_strings.append(msg_text)
                else:
                    raise BotException(
                        f"Input {i}: Too little/many characters!",
                        "a Discord message must contain at least one character and cannot contain more than 2000.",
                    )

            await asyncio.sleep(0)

        if not datas:
            data_count = 1
            attachment_msg = ctx.message
            if not attachment_msg.attachments:
                raise BotException(
                    "No valid attachment found in message.",
                    "It must be a `.txt` file containing text data.",
                )

            for attachment in attachment_msg.attachments:
                if (
                    attachment.content_type is not None
                    and attachment.content_type.startswith("text")
                ):
                    attachment_obj = attachment
                    break
            else:
                raise BotException(
                    "No valid attachment found in message.",
                    "It must be a `.txt` file containing text data.",
                )

            msg_text = await attachment_obj.read()
            msg_text = msg_text.decode()

            if 0 < len(msg_text) <= 2000:
                output_strings.append(msg_text)
            else:
                raise BotException(
                    "Too little/many characters!",
                    "a Discord message must contain at least one character and cannot contain more than 2000.",
                )

        if data_count > 2:
            snakecore.utils.embed_utils.edit_embed_field_from_dict(
                load_embed,
                0,
                dict(
                    name="Processing Completed",
                    value=f"`{data_count}/{data_count}` inputs processed\n"
                    "100% | " + snakecore.utils.progress_bar(1.0, divisions=30),
                ),
            )

            await response_message.edit(embed=load_embed)

        allowed_mentions = (
            discord.AllowedMentions.all() if mention else discord.AllowedMentions.none()
        )
        output_count = len(output_strings)
        for j, msg_txt in enumerate(output_strings):
            if output_count > 2 and not j % 3:
                snakecore.utils.embed_utils.edit_embed_field_from_dict(
                    load_embed,
                    0,
                    dict(
                        name="Creating Messages",
                        value=f"`{j}/{output_count}` messages created\n"
                        f"{(j/output_count)*100:.01f}% | "
                        + snakecore.utils.progress_bar(j / output_count, divisions=30),
                    ),
                    1,
                )
            await destination.send(content=msg_txt, allowed_mentions=allowed_mentions)

        if data_count > 2:
            snakecore.utils.embed_utils.edit_embed_field_from_dict(
                load_embed,
                1,
                dict(
                    name="Creation Completed",
                    value=f"`{output_count}/{output_count}` messages created\n"
                    "100% | " + snakecore.utils.progress_bar(1.0, divisions=30),
                ),
            )

            await response_message.edit(embed=load_embed)

        try:
            await ctx.message.delete()
            await response_message.delete(delay=10.0 if data_count > 2 else 0.0)
        except discord.NotFound:
            pass

    @sudo.command(name="edit")
    @admin_only_and_custom_parsing(inside_class=True, inject_message_reference=True)
    async def sudo_edit(
        self,
        ctx: commands.Context,
        msg: discord.Message,
        *,
        data: Union[discord.Message, String],
        from_attachment: bool = True,
    ):
        """
        ->type More admin commands
        ->signature pg!sudo edit <msg> <data> [from_attachment=True]
        ->description Replace a message that the bot sent
        ->extended description
        Replace the text content of a message using the given attributes.

        __Args__:
            `msg: (Message)`
            > A discord message whose text content
            > should be replaced.

            `data: (Message|String)`
            > The text data that should be used to replace
            > the input message text.

            `from_attachment (bool) = True`
            > Whether the attachment of the input message in `data`
            > should be used to edit the target message. If set to
            > `False`, the text content of the input message in
            > `data` will be used.

        __Raises__:
            > `BotException`: One or more given arguments are invalid.
            > `HTTPException`: An invalid operation was blocked by Discord.

        ->example command
        pg!sudo edit 9876543211234676789 "bruh"
        pg!sudo edit 1234567890876543345/9876543211234676789 2345678427483744843
        -----
        """

        response_message = common.recent_response_messages[ctx.message.id]

        if not snakecore.utils.have_permissions_in_channels(
            ctx.author,
            msg.channel,
            "view_channel",
            "send_messages",
        ):
            raise BotException(
                "Not enough permissions",
                "You do not have enough permissions to run this command with the specified arguments.",
            )

        elif isinstance(
            data, discord.Message
        ) and not snakecore.utils.have_permissions_in_channels(
            ctx.author,
            data.channel,
            "view_channel",
        ):
            raise BotException(
                "Not enough permissions",
                "You do not have enough permissions to run this command with the specified arguments.",
            )

        attachment_msg: Optional[discord.Message] = None
        msg_text = ""

        if isinstance(data, str):
            if not data:
                attachment_msg = ctx.message
            else:
                msg_text = data

        elif isinstance(data, discord.Message):
            if from_attachment:
                attachment_msg = data
            else:
                src_msg_txt = data.content
                if src_msg_txt:
                    msg_text = src_msg_txt
                else:
                    raise BotException(
                        "No message text found!",
                        "The message given as input does not have any text content.",
                    )

        if attachment_msg:
            if not attachment_msg.attachments:
                raise BotException(
                    "No valid attachment found in message.",
                    "It must be a `.txt` file containing text data.",
                )

            for attachment in attachment_msg.attachments:
                if (
                    attachment.content_type is not None
                    and attachment.content_type.startswith("text")
                ):
                    attachment_obj = attachment
                    break
            else:
                raise BotException(
                    "No valid attachment found in message.",
                    "It must be a `.txt` file containing text data.",
                )

            msg_text = await attachment_obj.read()
            msg_text = msg_text.decode()

            if not 0 < len(msg_text) <= 2000:
                raise BotException(
                    "Too little/many characters!",
                    "a Discord message must contain at least one character and cannot contain more than 2000.",
                )
        try:
            await msg.edit(content=msg_text)
        except discord.HTTPException as e:
            raise BotException(
                "An exception occured while handling the command!", e.args[0]
            )
        try:
            await ctx.message.delete()
            await response_message.delete()
        except discord.NotFound:
            pass

    @sudo.command(name="swap")
    @admin_only_and_custom_parsing(inside_class=True, inject_message_reference=True)
    async def sudo_swap(
        self,
        ctx: commands.Context,
        msg_a: discord.Message,
        msg_b: discord.Message,
        embeds: bool = True,
    ):
        """
        ->type More admin commands
        ->signature pg!sudo swap <message> <message>
        ->description Swap message contents and embeds between messages through the bot
        ->extended description
        Swap message contents and embeds between the two given messages.

        __Args__:
            `message_a: (Message)`
            > A discord message whose contents
            > should be swapped with that of `message_b`.

            `message_b: (Message)`
            > Another discord message whose contents
            > should be swapped with that of `message_a`.

            `embeds: (bool) = True`
            > If set to `True`, the first embeds will also
            > (when present) be swapped between the given messages.

        __Raises__:
            > `BotException`: One or more given arguments are invalid.
            > `HTTPException`: An invalid operation was blocked by Discord.

        ->example command pg!sudo swap 123456789123456789 69696969969669420
        -----
        """

        response_message = common.recent_response_messages[ctx.message.id]

        if not snakecore.utils.have_permissions_in_channels(
            ctx.author,
            (msg_a.channel, msg_b.channel),
            "view_channel",
            "send_messages",
        ):
            raise BotException(
                "Not enough permissions",
                "You do not have enough permissions to run this command with the specified arguments.",
            )

        if (
            not msg_a.content
            and not msg_a.embeds
            or not msg_b.content
            and not msg_b.embeds
        ):
            raise BotException(
                "Cannot execute command:",
                "Not enough data found in one or more of the given messages.",
            )

        elif self.bot.user.id not in (msg_a.author.id, msg_b.author.id):
            raise BotException(
                "Cannot execute command:",
                f"Both messages must have been authored by me, {self.bot.user.mention}.",
            )

        msg_embed_a = msg_a.embeds[0] if msg_a.embeds else None
        msg_embed_b = msg_b.embeds[0] if msg_b.embeds else None

        msg_content_a = msg_a.content
        msg_content_b = msg_b.content

        if embeds:
            await msg_a.edit(content=msg_content_b, embed=msg_embed_b)
            await msg_b.edit(content=msg_content_a, embed=msg_embed_a)
        else:
            await msg_a.edit(content=msg_content_b)
            await msg_b.edit(content=msg_content_a)

        try:
            await response_message.delete()
        except discord.NotFound:
            pass

    @sudo.command(name="get")
    @admin_only_and_custom_parsing(inside_class=True, inject_message_reference=True)
    async def sudo_get(
        self,
        ctx: commands.Context,
        *msgs: discord.Message,
        destination: Optional[Union[discord.TextChannel, discord.Thread]] = None,
        as_attachment: bool = False,
        attachments: bool = True,
        embeds: bool = True,
        info: bool = False,
        author_info: bool = True,
    ):
        """
        ->type More admin commands
        ->signature pg!sudo get <*messages> [destination=] [as_attachment=False] [attachments=True]
        [embeds=True] [info=False] [author_info=False]
        ->description Get the text of messages through the bot
        ->extended description
        Get the contents, attachments and serialized embeds of the given messages and send them to the given destination channel.

        __Args__:
            `*messages: (Message)`
            > A sequence of discord messages whose text,
            contents, attachments or embeds should be retrieved.

            `destination: (Channel) =`
            > A destination channel to send the generated outputs to.
            > If omitted, the destination will be the channel where
            > this command was invoked.

            `as_attachment: (bool) = False`
            > Whether the text content (if present) of the given
            > messages should be sent as an attachment (`.txt`)
            > or as embed containing it inside a code block in its
            > description. This will always occur if the text
            > content is above 2000 characters.

            `attachments: (bool) = True`
            > Whether the attachments of the given messages
            > should be retrieved (when possible).

            `embeds: (bool) = True`
            > Whether the embeds of the given messages
            > should be retrieved (as serialized JSON data).

        +===+

            `info: (bool) = False`
            > If set to `True`, an embed containing info
            > about each message will be sent along with
            > the message data output.

            `author_info: (bool) = True`
            > If set to `True`, extra information about
            > the message authors will be added to the
            > info embed which is sent if `info` is set
            > to `True`.

        __Returns__:
            > One or more messages with attachents or embeds
            > based on the given input.

        __Raises__:
            > `BotException`: One or more given arguments are invalid.
            > `HTTPException`: An invalid operation was blocked by Discord.
        -----
        """

        response_message = common.recent_response_messages[ctx.message.id]

        if not isinstance(destination, discord.TextChannel):
            destination = ctx.channel

        if not snakecore.utils.have_permissions_in_channels(
            ctx.author, destination, "view_channel", "send_messages"
        ):
            raise BotException(
                "Not enough permissions",
                "You do not have enough permissions to run this command with the specified arguments.",
            )

        checked_channels = set()
        for i, msg in enumerate(msgs):
            if msg.channel not in checked_channels:
                if not snakecore.utils.have_permissions_in_channels(
                    ctx.author,
                    msg.channel,
                    "view_channel",
                ):
                    raise BotException(
                        "Not enough permissions",
                        "You do not have enough permissions to run this command with the specified arguments.",
                    )
                else:
                    checked_channels.add(msg.channel)

            if not i % 50:
                await asyncio.sleep(0)

        if not msgs:
            raise BotException(
                "Invalid arguments!",
                "No messages given as input.",
            )

        load_embed = snakecore.utils.embed_utils.create_embed(
            title="Your command is being processed:",
            color=common.DEFAULT_EMBED_COLOR,
            fields=[dict(name="\u2800", value="`...`", inline=False)],
        )

        msg_count = len(msgs)
        for i, msg in enumerate(msgs):
            if msg_count > 2 and not i % 3:
                snakecore.utils.embed_utils.edit_embed_field_from_dict(
                    load_embed,
                    0,
                    dict(
                        name="Processing Messages",
                        value=f"`{i}/{msg_count}` messages processed\n"
                        f"{(i/msg_count)*100:.01f}% | "
                        + snakecore.utils.progress_bar(i / msg_count, divisions=30),
                    ),
                )

                await response_message.edit(embed=load_embed)

            await destination.typing()

            escaped_msg_content = msg.content.replace("```", "\\`\\`\\`")
            attached_files = None
            if attachments:
                filesize_limit = (
                    ctx.guild.filesize_limit
                    if ctx.guild is not None
                    else common.BASIC_MAX_FILE_SIZE
                )
                with io.StringIO("This file was too large to be duplicated.") as fobj:
                    attached_files = [
                        (
                            await a.to_file(spoiler=a.is_spoiler())
                            if a.size <= filesize_limit
                            else discord.File(fobj, f"filetoolarge - {a.filename}.txt")
                        )
                        for a in msg.attachments
                    ]

            if info:
                info_embed = pgbot.utils.embed_utils.get_msg_info_embed(
                    msg, author_info
                )
                info_embed.set_author(name="Message data & info")
                info_embed.title = ""

                info_embed.description = "".join(
                    (
                        "__Text"
                        + (" (Shortened)" if len(escaped_msg_content) > 2000 else "")
                        + "__:",
                        f"\n\n ```\n{escaped_msg_content[:2001]}\n\n[...]\n```"
                        + "\n\u2800"
                        if len(escaped_msg_content) > 2000
                        else "\n\u2800",
                    )
                )

                content_file = None
                if as_attachment or len(msg.content) > 2000:
                    with io.StringIO(msg.content) as fobj:
                        content_file = discord.File(fobj, "messagedata.txt")

                await destination.send(embed=info_embed, file=content_file)

            elif as_attachment:
                with io.StringIO(msg.content) as fobj:
                    await destination.send(
                        file=discord.File(fobj, "messagedata.txt"),
                        embed=snakecore.utils.embed_utils.create_embed(
                            author_name="Message data",
                            color=common.DEFAULT_EMBED_COLOR,
                            description=f"**[View Original Message]({msg.jump_url})**",
                        ),
                    )
            else:
                if len(msg.content) > 2000 or len(escaped_msg_content) > 2000:
                    with io.StringIO(msg.content) as fobj:
                        await destination.send(
                            file=discord.File(fobj, "messagedata.txt"),
                            embed=snakecore.utils.embed_utils.create_embed(
                                author_name="Message data",
                                color=common.DEFAULT_EMBED_COLOR,
                                description=f"**[View Original Message]({msg.jump_url})**",
                            ),
                        )
                else:
                    await snakecore.utils.embed_utils.send_embed(
                        ctx.channel,
                        author_name="Message data",
                        description="```\n{0}```".format(escaped_msg_content),
                        fields=[
                            dict(
                                name="\u2800",
                                value=f"**[View Original Message]({msg.jump_url})**",
                                inline=False,
                            ),
                        ],
                    )

            if attached_files:
                for i in range(len(attached_files)):
                    await ctx.channel.send(
                        content=f"**Message attachment** ({i+1}):",
                        file=attached_files[i],
                    )

            if embeds and msg.embeds:
                embed_data_fobjs = []
                for embed in msg.embeds:
                    embed_data_fobj = io.StringIO()
                    snakecore.utils.embed_utils.export_embed_data(
                        embed.to_dict(),
                        fp=embed_data_fobj,
                        indent=4,
                        as_json=True,
                    )
                    embed_data_fobj.seek(0)
                    embed_data_fobjs.append(embed_data_fobj)

                for i in range(len(embed_data_fobjs)):
                    await ctx.channel.send(
                        content=f"**Message embed** ({i+1}):",
                        file=discord.File(
                            embed_data_fobjs[i], filename="embeddata.json"
                        ),
                    )

                for embed_data_fobj in embed_data_fobjs:
                    embed_data_fobj.close()

            await asyncio.sleep(0)

        if msg_count > 2:
            snakecore.utils.embed_utils.edit_embed_field_from_dict(
                load_embed,
                0,
                dict(
                    name="Processing Completed",
                    value=f"`{msg_count}/{msg_count}` messages processed\n"
                    "100% | " + snakecore.utils.progress_bar(1.0, divisions=30),
                ),
            )

            await response_message.edit(embed=load_embed)

        try:
            await response_message.delete(delay=10 if msg_count > 2 else 0)
        except discord.NotFound:
            pass

    @sudo.command(name="fetch")
    @admin_only_and_custom_parsing(inside_class=True, inject_message_reference=True)
    async def sudo_fetch(
        self,
        ctx: commands.Context,
        origin: discord.TextChannel,
        quantity: int,
        channel_ids: bool = False,
        urls: bool = False,
        pinned: bool = False,
        pin_range: Optional[range] = None,
        before: Optional[Union[discord.PartialMessage, datetime.datetime]] = None,
        after: Optional[Union[discord.PartialMessage, datetime.datetime]] = None,
        around: Optional[Union[discord.PartialMessage, datetime.datetime]] = None,
        oldest_first: bool = True,
        prefix: String = String(""),
        sep: String = String(" "),
        suffix: String = String(""),
    ):
        """
        ->type More admin commands
        ->signature pg!sudo fetch <origin channel> <quantity> [urls=False] [pinned=False] [pin_range=]
        [before=None] [after=None] [around=None] [oldest_first=True] [prefix=""] [sep=" "] [suffix=""]
        ->description Fetch message IDs or URLs
        -----
        """

        response_message = common.recent_response_messages[ctx.message.id]

        if not snakecore.utils.have_permissions_in_channels(
            ctx.author,
            origin,
            "view_channel",
        ):
            raise BotException(
                "Not enough permissions",
                "You do not have enough permissions to run this command on the specified channel.",
            )

        prefix, sep, suffix = prefix.string, sep.string, suffix.string
        output_str = prefix
        destination = ctx.channel

        if pinned:
            messages = await origin.pins()
            if not messages:
                raise BotException(
                    "No pinned messages found",
                    "No pinned messages were found in the specified channel.",
                )

            if oldest_first:
                messages.reverse()

            if quantity > 0:
                messages = messages[: quantity + 1]
                if oldest_first:
                    messages.reverse()

            elif quantity == 0:
                if pin_range:
                    messages = messages[
                        pin_range.start : pin_range.stop : pin_range.step
                    ]

                    if pin_range.step != -1 and oldest_first:
                        messages.reverse()

            elif quantity < 0:
                raise BotException(
                    "Invalid `quantity` argument",
                    "Quantity has to be a positive integer (`=> 0`).",
                )

        else:
            if (
                isinstance(before, discord.PartialMessage)
                and before.channel.id != origin.id
            ):
                raise BotException(
                    "Invalid `before` argument",
                    "`before` has to be an ID to a message from the origin channel",
                )

            if (
                isinstance(after, discord.PartialMessage)
                and after.channel.id != origin.id
            ):
                raise BotException(
                    "Invalid `after` argument",
                    "`after` has to be an ID to a message from the origin channel",
                )

            if (
                isinstance(around, discord.PartialMessage)
                and around.channel.id != origin.id
            ):
                raise BotException(
                    "Invalid `around` argument",
                    "`around` has to be an ID to a message from the origin channel",
                )

            if quantity <= 0:
                if quantity == 0 and not after:
                    raise BotException(
                        "Invalid `quantity` argument",
                        "`quantity` must be above 0 when `after=` is not specified.",
                    )
                elif quantity != 0:
                    raise BotException(
                        "Invalid `quantity` argument",
                        "Quantity has to be a positive integer (or `0` when `after=` is specified).",
                    )

            await destination.typing()
            messages = [
                msg
                async for msg in origin.history(
                    limit=quantity if quantity != 0 else None,
                    before=before,
                    after=after,
                    around=around,
                )
            ]

            if not messages:
                raise BotException(
                    "Invalid message/time range",
                    "No messages were found for the specified input values.",
                )

            if not after and oldest_first:
                messages.reverse()

        msg_count = len(messages)
        msgs_per_loop = 200

        if urls:
            output_filename = "message_urls.txt"
            start_idx = 0
            end_idx = 0
            for i in range(msg_count // msgs_per_loop):
                start_idx = msgs_per_loop * i
                end_idx = start_idx + msgs_per_loop - 1
                output_str += sep.join(
                    messages[j].jump_url
                    for j in range(start_idx, start_idx + msgs_per_loop)
                )
                await asyncio.sleep(0)

            output_str += (
                sep.join(messages[j].jump_url for j in range(end_idx + 1, msg_count))
                + suffix
            )

        elif channel_ids:
            output_filename = "message_and_channel_ids.txt"
            start_idx = 0
            end_idx = 0
            for i in range(msg_count // msgs_per_loop):
                start_idx = msgs_per_loop * i
                end_idx = start_idx + msgs_per_loop - 1
                output_str += sep.join(
                    f"{messages[j].channel.id}/{messages[j].id}"
                    for j in range(start_idx, start_idx + msgs_per_loop)
                )
                await asyncio.sleep(0)

            output_str += (
                sep.join(
                    f"{messages[j].channel.id}/{messages[j].id}"
                    for j in range(end_idx + 1, msg_count)
                )
                + suffix
            )

        else:
            output_filename = "message_and_channel_ids.txt"
            start_idx = 0
            end_idx = 0
            for i in range(msg_count // msgs_per_loop):
                start_idx = msgs_per_loop * i
                end_idx = start_idx + msgs_per_loop - 1
                output_str += sep.join(
                    f"{messages[j].id}"
                    for j in range(start_idx, start_idx + msgs_per_loop)
                )
                await asyncio.sleep(0)

            output_str += (
                sep.join(f"{messages[j].id}" for j in range(end_idx + 1, msg_count))
                + suffix
            )

        with io.StringIO(output_str) as fobj:
            await destination.send(file=discord.File(fobj, filename=output_filename))
        try:
            await response_message.delete()
        except discord.NotFound:
            pass

    @sudo.command(name="clone")
    @admin_only_and_custom_parsing(inside_class=True, inject_message_reference=True)
    async def sudo_clone(
        self,
        ctx: commands.Context,
        *msgs: discord.Message,
        destination: Optional[Union[discord.TextChannel, discord.Thread]] = None,
        embeds: bool = True,
        attachments: bool = True,
        as_spoiler: bool = False,
        info: bool = False,
        author_info: bool = True,
        skip_empty: bool = True,
    ):
        """
        ->type More admin commands
        ->signature pg!sudo clone <*messages> [destination=] [embeds=True] [attachments=True] [as_spoiler=False]
        [info=False] [author_info=True]
        ->description Clone a message through the bot
        ->extended description
        Clone the given messages and send them to the given destination channel.

        __Args__:
            `*messages: (Message)`
            > A sequence of discord messages whose text,
            contents, attachments or embeds should be cloned.

            `destination: (Channel) =`
            > A destination channel to send the cloned outputs to.
            > If omitted, the destination will be the channel where
            > this command was invoked.

            `as_attachment: (bool) = False`
            > Whether the text content (if present) of the given
            > messages should be sent as an attachment (`.txt`)
            > or as embed containing it inside a code block in its
            > description.

            `attachments: (bool) = True`
            > Whether the attachments of the given messages
            > should be cloned as well (if possible).

            `embeds: (bool) = True`
            > Whether the embeds of the given messages
            > should be cloned along with the outut messages.

        +===+

            `as_spoiler: (bool) = False`
            > If set to `True`, the attachments of the input messages
            > will be explicitly marked as spoilers when sent to the
            > destination channel.

            `info: (bool) = False`
            > If set to `True`, an embed containing info
            > about each message will be sent along with
            > the message data output.

            `author_info: (bool) = True`
            > If set to `True`, extra information about
            > the message authors will be added to the
            > info embed which is sent if `info` is set
            > to `True`.

            `skip_empty: (bool) = True`
            > Whether empty messages
            > should be skipped.

        __Returns__:
            > One or more cloned messages with attachents
            > or embeds based on the given input.

        __Raises__:
            > `BotException`: One or more given arguments are invalid.
            > `HTTPException`: An invalid operation was blocked by Discord.
        -----
        """

        response_message = common.recent_response_messages[ctx.message.id]

        if not isinstance(destination, discord.TextChannel):
            destination = ctx.channel

        if not snakecore.utils.have_permissions_in_channels(
            ctx.author, destination, "view_channel", "send_messages"
        ):
            raise BotException(
                "Not enough permissions",
                "You do not have enough permissions to run this command with the specified arguments.",
            )

        checked_channels = set()
        for i, msg in enumerate(msgs):
            if msg.channel not in checked_channels:
                if not snakecore.utils.have_permissions_in_channels(
                    ctx.author,
                    msg.channel,
                    "view_channel",
                ):
                    raise BotException(
                        "Not enough permissions",
                        "You do not have enough permissions to run this command with the specified arguments.",
                    )
                else:
                    checked_channels.add(msg.channel)

            if not i % 50:
                await asyncio.sleep(0)

        if not msgs:
            raise BotException(
                "Invalid arguments!",
                "No messages given as input.",
            )

        load_embed = snakecore.utils.embed_utils.create_embed(
            title="Your command is being processed:",
            color=common.DEFAULT_EMBED_COLOR,
            fields=[dict(name="\u2800", value="`...`", inline=False)],
        )

        msg_count = len(msgs)
        no_mentions = discord.AllowedMentions.none()
        for i, msg in enumerate(msgs):
            if msg_count > 2 and not i % 3:
                snakecore.utils.embed_utils.edit_embed_field_from_dict(
                    load_embed,
                    0,
                    dict(
                        name="Processing Messages",
                        value=f"`{i}/{msg_count}` messages processed\n"
                        f"{(i/msg_count)*100:.01f}% | "
                        + snakecore.utils.progress_bar(i / msg_count, divisions=30),
                    ),
                )

                await response_message.edit(embed=load_embed)

<<<<<<< HEAD
            await destination.trigger_typing()
=======
            await destination.typing()
>>>>>>> c1acaa99
            cloned_msg = None
            attached_files = []
            if msg.attachments and attachments:
                filesize_limit = (
                    ctx.guild.filesize_limit
                    if ctx.guild is not None
                    else common.BASIC_MAX_FILE_SIZE
                )
                with io.StringIO("This file was too large to be cloned.") as fobj:
                    attached_files = [
                        (
                            ((await a.to_file(spoiler=as_spoiler)) if as_spoiler else a)
                            if a.size <= filesize_limit
                            else discord.File(fobj, f"filetoolarge - {a.filename}.txt")
                        )
                        for a in msg.attachments
                    ]

            if msg.content or msg.embeds or attached_files:
                if len(msg.content) > 2000:
                    start_idx = 0
                    stop_idx = 0
                    for i in range(len(msg.content) // 2000):
                        start_idx = 2000 * i
                        stop_idx = 2000 + 2000 * i

                        if not i:
                            cloned_msg = await destination.send(
                                content=msg.content[start_idx:stop_idx],
                                allowed_mentions=no_mentions,
                            )
                        else:
                            await destination.send(
                                content=msg.content[start_idx:stop_idx],
                                allowed_mentions=no_mentions,
                            )

                    with io.StringIO(msg.content) as fobj:
                        await destination.send(
                            content=msg.content[stop_idx:],
                            embed=snakecore.utils.embed_utils.create_embed(
                                color=common.DEFAULT_EMBED_COLOR,
                                footer_text="Full message data",
                            ),
                            file=discord.File(fobj, filename="messagedata.txt"),
                            allowed_mentions=no_mentions,
                        )

                    await destination.send(
                        embeds=msg.embeds if embeds else None,
                        files=attached_files if attachments else None,
                    )
                else:
                    cloned_msg = await destination.send(
                        content=msg.content,
                        embeds=msg.embeds if embeds else None,
                        files=attached_files if attachments else None,
                        allowed_mentions=no_mentions,
                    )
            elif not skip_empty:
                raise BotException("Cannot clone an empty message!", "")

            if info:
                await ctx.channel.send(
                    embed=pgbot.utils.embed_utils.get_msg_info_embed(
                        msg, author=author_info
                    ),
                    reference=cloned_msg,
                )

            await asyncio.sleep(0)

        if msg_count > 2:
            snakecore.utils.embed_utils.edit_embed_field_from_dict(
                load_embed,
                0,
                dict(
                    name="Processing Completed",
                    value=f"`{msg_count}/{msg_count}` messages processed\n"
                    "100% | " + snakecore.utils.progress_bar(1.0, divisions=30),
                ),
            )

            await response_message.edit(embed=load_embed)

        try:
            await response_message.delete(delay=10 if msg_count > 2 else 0)
        except discord.NotFound:
            pass<|MERGE_RESOLUTION|>--- conflicted
+++ resolved
@@ -1105,11 +1105,7 @@
 
                 await response_message.edit(embed=load_embed)
 
-<<<<<<< HEAD
-            await destination.trigger_typing()
-=======
             await destination.typing()
->>>>>>> c1acaa99
             cloned_msg = None
             attached_files = []
             if msg.attachments and attachments:
